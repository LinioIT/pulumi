// Copyright 2016-2018, Pulumi Corporation.
//
// Licensed under the Apache License, Version 2.0 (the "License");
// you may not use this file except in compliance with the License.
// You may obtain a copy of the License at
//
//     http://www.apache.org/licenses/LICENSE-2.0
//
// Unless required by applicable law or agreed to in writing, software
// distributed under the License is distributed on an "AS IS" BASIS,
// WITHOUT WARRANTIES OR CONDITIONS OF ANY KIND, either express or implied.
// See the License for the specific language governing permissions and
// limitations under the License.

import * as grpc from "grpc";
import * as log from "../log";
import { Input, Inputs, Output } from "../output";
import { CustomResourceOptions, ID, Resource, ResourceOptions, URN } from "../resource";
import { debuggablePromise } from "./debuggable";

import {
    deserializeProperties,
    deserializeProperty,
    OutputResolvers,
    resolveProperties,
    serializeProperties,
    serializeProperty,
    serializeResourceProperties,
    transferProperties,
    unknownValue,
} from "./rpc";
import { excessiveDebugOutput, getMonitor, getRootResource, rpcKeepAlive, serialize } from "./settings";

const gstruct = require("google-protobuf/google/protobuf/struct_pb.js");
const resproto = require("../proto/resource_pb.js");

interface ResourceResolverOperation {
    // A resolver for a resource's URN.
    resolveURN: (urn: URN) => void;
    // A resolver for a resource's ID (for custom resources only).
    resolveID: ((v: ID, performApply: boolean) => void) | undefined;
    // A collection of resolvers for a resource's properties.
    resolvers: OutputResolvers;
    // A parent URN, fully resolved, if any.
    parentURN: URN | undefined;
    // A provider reference, fully resolved, if any.
    providerRef: string | undefined;
    // All serialized properties, fully awaited, serialized, and ready to go.
    serializedProps: Record<string, any>;
    // A set of URNs that this resource is directly dependent upon.
    allDirectDependencyURNs: Set<URN>;
    // Set of URNs that this resource is directly dependent upon, keyed by the property that
    // causes the dependency.  All urns in this map must exist in [allDirectDependencyURNs]
    propertyToDirectDependencyURNs: Map<string, Set<URN>>;
}

/**
 * Reads an existing custom resource's state from the resource monitor.  Note that resources read in this way
 * will not be part of the resulting stack's state, as they are presumed to belong to another.
 */
export function readResource(res: Resource, t: string, name: string, props: Inputs, opts: ResourceOptions): void {
    const id: Input<ID> | undefined = opts.id;
    if (!id) {
        throw new Error("Cannot read resource whose options are lacking an ID value");
    }

    const label = `resource:${name}[${t}]#...`;
    log.debug(`Reading resource: id=${Output.isInstance(id) ? "Output<T>" : id}, t=${t}, name=${name}`);

    const monitor: any = getMonitor();
    const resopAsync = prepareResource(label, res, true, props, opts);

    const preallocError = new Error();
    debuggablePromise(resopAsync.then(async (resop) => {
        const resolvedID = await serializeProperty(label, id, new Set());
        log.debug(`ReadResource RPC prepared: id=${resolvedID}, t=${t}, name=${name}` +
            (excessiveDebugOutput ? `, obj=${JSON.stringify(resop.serializedProps)}` : ``));

        // Create a resource request and do the RPC.
        const req = new resproto.ReadResourceRequest();
        req.setType(t);
        req.setName(name);
        req.setId(resolvedID);
        req.setParent(resop.parentURN);
        req.setProvider(resop.providerRef);
        req.setProperties(gstruct.Struct.fromJavaScript(resop.serializedProps));
        req.setDependenciesList(Array.from(resop.allDirectDependencyURNs));

        // Now run the operation, serializing the invocation if necessary.
        const opLabel = `monitor.readResource(${label})`;
        runAsyncResourceOp(opLabel, async () => {
            const resp: any = await debuggablePromise(new Promise((resolve, reject) =>
                monitor.readResource(req, (err: Error, innerResponse: any) => {
                    log.debug(`ReadResource RPC finished: ${label}; err: ${err}, resp: ${innerResponse}`);
                    if (err) {
                        preallocError.message =
                            `failed to read resource #${resolvedID} '${name}' [${t}]: ${err.message}`;
                        reject(preallocError);
                    }
                    else {
                        resolve(innerResponse);
                    }
                })), opLabel);

            // Now resolve everything: the URN, the ID (supplied as input), and the output properties.
            resop.resolveURN(resp.getUrn());
            resop.resolveID!(resolvedID, resolvedID !== undefined);
            await resolveOutputs(res, t, name, props, resp.getProperties(), resop.resolvers);
        });
    }), label);
}

/**
 * registerResource registers a new resource object with a given type t and name.  It returns the auto-generated
 * URN and the ID that will resolve after the deployment has completed.  All properties will be initialized to property
 * objects that the registration operation will resolve at the right time (or remain unresolved for deployments).
 */
export function registerResource(res: Resource, t: string, name: string, custom: boolean,
                                 props: Inputs, opts: ResourceOptions): void {
    const label = `resource:${name}[${t}]`;
    log.debug(`Registering resource: t=${t}, name=${name}, custom=${custom}`);

    const monitor: any = getMonitor();
    const resopAsync = prepareResource(label, res, custom, props, opts);

    // In order to present a useful stack trace if an error does occur, we preallocate potential
    // errors here. V8 captures a stack trace at the moment an Error is created and this stack
    // trace will lead directly to user code. Throwing in `runAsyncResourceOp` results in an Error
    // with a non-useful stack trace.
    const preallocError = new Error();
    debuggablePromise(resopAsync.then(async (resop) => {
        log.debug(`RegisterResource RPC prepared: t=${t}, name=${name}` +
            (excessiveDebugOutput ? `, obj=${JSON.stringify(resop.serializedProps)}` : ``));

        const req = new resproto.RegisterResourceRequest();
        req.setType(t);
        req.setName(name);
        req.setParent(resop.parentURN);
        req.setCustom(custom);
        req.setObject(gstruct.Struct.fromJavaScript(resop.serializedProps));
        req.setProtect(opts.protect);
        req.setProvider(resop.providerRef);
        req.setDependenciesList(Array.from(resop.allDirectDependencyURNs));
        req.setDeletebeforereplace((<any>opts).deleteBeforeReplace || false);

        const propertyDependencies = req.getPropertydependenciesMap();
        for (const [key, resourceURNs] of resop.propertyToDirectDependencyURNs) {
            const deps = new resproto.RegisterResourceRequest.PropertyDependencies();
            deps.setUrnsList(Array.from(resourceURNs));
            propertyDependencies.set(key, deps);
        }

        // Now run the operation, serializing the invocation if necessary.
        const opLabel = `monitor.registerResource(${label})`;
        runAsyncResourceOp(opLabel, async () => {
            const resp: any = await debuggablePromise(new Promise((resolve, reject) =>
                monitor.registerResource(req, (err: grpc.ServiceError, innerResponse: any) => {
                    log.debug(`RegisterResource RPC finished: ${label}; err: ${err}, resp: ${innerResponse}`);
                    if (err) {
                        // If the monitor is unavailable, it is in the process of shutting down or has already
                        // shut down. Don't emit an error and don't do any more RPCs, just exit.
                        if (err.code === grpc.status.UNAVAILABLE) {
                            log.debug("Resource monitor is terminating");
                            process.exit(0);
                        }

                        // Node lets us hack the message as long as we do it before accessing the `stack` property.
                        preallocError.message = `failed to register new resource ${name} [${t}]: ${err.message}`;
                        reject(preallocError);
                    }
                    else {
                        resolve(innerResponse);
                    }
                })), opLabel);

            resop.resolveURN(resp.getUrn());

            // Note: 'id || undefined' is intentional.  We intentionally collapse falsy values to
            // undefined so that later parts of our system don't have to deal with values like 'null'.
            if (resop.resolveID) {
                const id = resp.getId() || undefined;
                resop.resolveID(id, id !== undefined);
            }

            // Now resolve the output properties.
            await resolveOutputs(res, t, name, props, resp.getObject(), resop.resolvers);
        });
    }), label);
}

/**
 * Prepares for an RPC that will manufacture a resource, and hence deals with input and output
 * properties.
 */
async function prepareResource(label: string, res: Resource, custom: boolean,
                               props: Inputs, opts: ResourceOptions): Promise<ResourceResolverOperation> {

    // Simply initialize the URN property and get prepared to resolve it later on.
    // Note: a resource urn will always get a value, and thus the output property
    // for it can always run .apply calls.
    let resolveURN: (urn: URN) => void;
    (res as any).urn = new Output(
        res,
        debuggablePromise(
            new Promise<URN>(resolve => resolveURN = resolve),
            `resolveURN(${label})`),
        /*performApply:*/ Promise.resolve(true));

    // If a custom resource, make room for the ID property.
    let resolveID: ((v: any, performApply: boolean) => void) | undefined;
    if (custom) {
        let resolveValue: (v: ID) => void;
        let resolvePerformApply: (v: boolean) => void;
        (res as any).id = new Output(
            res,
            debuggablePromise(new Promise<ID>(resolve => resolveValue = resolve), `resolveID(${label})`),
            debuggablePromise(new Promise<boolean>(
                resolve => resolvePerformApply = resolve), `resolveIDPerformApply(${label})`));

        resolveID = (v, performApply) => {
            resolveValue(v);
            resolvePerformApply(performApply);
        };
    }

    // Now "transfer" all input properties into unresolved Promises on res.  This way,
    // this resource will look like it has all its output properties to anyone it is
    // passed to.  However, those promises won't actually resolve until the registerResource
    // RPC returns
    const resolvers = transferProperties(res, label, props);

    /** IMPORTANT!  We should never await prior to this line, otherwise the Resource will be partly uninitialized. */

    // Before we can proceed, all our dependencies must be finished.
    const explicitDirectDependencies = new Set(await gatherExplicitDependencies(opts.dependsOn));

    // Serialize out all our props to their final values.  In doing so, we'll also collect all
    // the Resources pointed to by any Dependency objects we encounter, adding them to 'propertyDependencies'.
    const [serializedProps, propertyToDirectDependencies] = await serializeResourceProperties(label, props);

    // Wait for the parent to complete.
    // If no parent was provided, parent to the root resource.
    const parentURN = opts.parent
        ? await opts.parent.urn.promise()
        : await getRootResource();

    let providerRef: string | undefined;
    if (custom && (<CustomResourceOptions>opts).provider) {
        const provider = (<CustomResourceOptions>opts).provider!;
        const providerURN = await provider.urn.promise();
        const providerID = await provider.id.promise() || unknownValue;
        providerRef = `${providerURN}::${providerID}`;
    }

    // Collect the URNs for explicit/implicit dependencies for the engine so that it can understand
    // the dependency graph and optimize operations accordingly.

    // The list of all dependencies (implicit or explicit).
    const allDirectDependencies = new Set<Resource>(explicitDirectDependencies);

    const allDirectDependencyURNs = await getResourceURNs(explicitDirectDependencies);
    const propertyToDirectDependencyURNs = new Map<string, Set<URN>>();

    for (const [propertyName, directDependencies] of propertyToDirectDependencies) {
        addAll(allDirectDependencies, directDependencies);

        const urns = await getResourceURNs(directDependencies);
        addAll(allDirectDependencyURNs, urns);
        propertyToDirectDependencyURNs.set(propertyName, urns);
    }

    return {
        resolveURN: resolveURN!,
        resolveID: resolveID,
        resolvers: resolvers,
        serializedProps: serializedProps,
        parentURN: parentURN,
        providerRef: providerRef,
        allDirectDependencyURNs: allDirectDependencyURNs,
        propertyToDirectDependencyURNs: propertyToDirectDependencyURNs,
    };
}

function addAll<T>(to: Set<T>, from: Set<T>) {
    for (const val of from) {
        to.add(val);
    }
}

async function getResourceURNs(resources: Set<Resource>) {
    const result = new Set<URN>();
    for (const resource of resources) {
        result.add(await resource.urn.promise());
    }

    return result;
}

/**
 * Gathers explicit dependent Resources from a list of Resources (possibly Promises and/or Outputs).
 */
async function gatherExplicitDependencies(
    dependsOn: Input<Input<Resource>[]> | Input<Resource> | undefined): Promise<Resource[]> {

    if (dependsOn) {
        if (Array.isArray(dependsOn)) {
<<<<<<< HEAD
            const urns: URN[] = [];
=======
            const dos: Resource[] = [];
>>>>>>> 3bb8759b
            for (const d of dependsOn) {
                const input = <Input<Resource>>d;
                urns.push(...(await gatherExplicitDependencies(input)));
            }
            return urns;
        } else if (dependsOn instanceof Promise) {
            return gatherExplicitDependencies(await dependsOn);
        } else if (Output.isInstance(dependsOn)) {
            // Recursively gather dependencies, await the promise, and append the output's dependencies.
            const dos = (dependsOn as Output<Input<Resource>[] | Input<Resource>>).apply(gatherExplicitDependencies);
            const urns = await dos.promise();
            const implicits = await gatherExplicitDependencies([...dos.resources()]);
            return urns.concat(implicits);
        } else {
            return [dependsOn as Resource];
        }
    }

    return [];
}

/**
 * Finishes a resource creation RPC operation by resolving its outputs to the resulting RPC payload.
 */
async function resolveOutputs(res: Resource, t: string, name: string,
                              props: Inputs, outputs: any, resolvers: OutputResolvers): Promise<void> {
    // Produce a combined set of property states, starting with inputs and then applying
    // outputs.  If the same property exists in the inputs and outputs states, the output wins.
    const allProps: Record<string, any> = {};
    if (outputs) {
        Object.assign(allProps, deserializeProperties(outputs));
    }

    const label = `resource:${name}[${t}]#...`;
    for (const key of Object.keys(props)) {
        if (!allProps.hasOwnProperty(key)) {
            // input prop the engine didn't give us a final value for.  Just use the value passed into the resource
            // after round-tripping it through serialization. We do the round-tripping primarily s.t. we ensure that
            // Output values are handled properly w.r.t. unknowns.
            const inputProp = await serializeProperty(label, props[key], new Set());
            if (inputProp === undefined) {
                continue;
            }
            allProps[key] = deserializeProperty(inputProp);
        }
    }

    resolveProperties(res, resolvers, t, name, allProps);
}

/**
 * registerResourceOutputs completes the resource registration, attaching an optional set of computed outputs.
 */
export function registerResourceOutputs(res: Resource, outputs: Inputs | Promise<Inputs> | Output<Inputs>) {
    // Now run the operation. Note that we explicitly do not serialize output registration with
    // respect to other resource operations, as outputs may depend on properties of other resources
    // that will not resolve until later turns. This would create a circular promise chain that can
    // never resolve.
    const opLabel = `monitor.registerResourceOutputs(...)`;
    runAsyncResourceOp(opLabel, async () => {
        // The registration could very well still be taking place, so we will need to wait for its URN.
        // Additionally, the output properties might have come from other resources, so we must await those too.
        const urn = await res.urn.promise();
        const resolved = await serializeProperties(opLabel, { outputs });
        const outputsObj = gstruct.Struct.fromJavaScript(resolved.outputs);
        log.debug(`RegisterResourceOutputs RPC prepared: urn=${urn}` +
            (excessiveDebugOutput ? `, outputs=${JSON.stringify(outputsObj)}` : ``));

        // Fetch the monitor and make an RPC request.
        const monitor: any = getMonitor();

        const req = new resproto.RegisterResourceOutputsRequest();
        req.setUrn(urn);
        req.setOutputs(outputsObj);

        const label = `monitor.registerResourceOutputs(${urn}, ...)`;
        await debuggablePromise(new Promise((resolve, reject) =>
            monitor.registerResourceOutputs(req, (err: grpc.ServiceError, innerResponse: any) => {
                log.debug(`RegisterResourceOutputs RPC finished: urn=${urn}; `+
                    `err: ${err}, resp: ${innerResponse}`);
                if (err) {
                    // If the monitor is unavailable, it is in the process of shutting down or has already
                    // shut down. Don't emit an error and don't do any more RPCs, just exit.
                    if (err.code === grpc.status.UNAVAILABLE) {
                        log.debug("Resource monitor is terminating");
                        process.exit(0);
                    }

                    log.error(`Failed to end new resource registration '${urn}': ${err.stack}`);
                    reject(err);
                }
                else {
                    resolve();
                }
            })), label);
    }, false);
}

/**
 * resourceChain is used to serialize all resource requests.  If we don't do this, all resource operations will be
 * entirely asynchronous, meaning the dataflow graph that results will determine ordering of operations.  This
 * causes problems with some resource providers, so for now we will serialize all of them.  The issue
 * pulumi/pulumi#335 tracks coming up with a long-term solution here.
 */
let resourceChain: Promise<void> = Promise.resolve();
let resourceChainLabel: string | undefined = undefined;

// runAsyncResourceOp runs an asynchronous resource operation, possibly serializing it as necessary.
function runAsyncResourceOp(label: string, callback: () => Promise<void>, serial?: boolean): void {
    // Serialize the invocation if necessary.
    if (serial === undefined) {
        serial = serialize();
    }
    const resourceOp: Promise<void> = debuggablePromise(resourceChain.then(async () => {
        if (serial) {
            resourceChainLabel = label;
            log.debug(`Resource RPC serialization requested: ${label} is current`);
        }
        return callback();
    }), label + "-initial");

    // Ensure the process won't exit until this RPC call finishes and resolve it when appropriate.
    const done: () => void = rpcKeepAlive();
    const finalOp: Promise<void> = debuggablePromise(
        resourceOp.then(() => { done(); }, () => { done(); }),
        label + "-final");

    // Set up another promise that propagates the error, if any, so that it triggers unhandled rejection logic.
    resourceOp.catch((err) => Promise.reject(err));

    // If serialization is requested, wait for the prior resource operation to finish before we proceed, serializing
    // them, and make this the current resource operation so that everybody piles up on it.
    if (serial) {
        resourceChain = finalOp;
        if (resourceChainLabel) {
            log.debug(`Resource RPC serialization requested: ${label} is behind ${resourceChainLabel}`);
        }
    }
}<|MERGE_RESOLUTION|>--- conflicted
+++ resolved
@@ -304,16 +304,12 @@
 
     if (dependsOn) {
         if (Array.isArray(dependsOn)) {
-<<<<<<< HEAD
-            const urns: URN[] = [];
-=======
             const dos: Resource[] = [];
->>>>>>> 3bb8759b
             for (const d of dependsOn) {
                 const input = <Input<Resource>>d;
-                urns.push(...(await gatherExplicitDependencies(input)));
+                dos.push(...(await gatherExplicitDependencies(input)));
             }
-            return urns;
+            return dos;
         } else if (dependsOn instanceof Promise) {
             return gatherExplicitDependencies(await dependsOn);
         } else if (Output.isInstance(dependsOn)) {
