// Copyright 2016-2018, Pulumi Corporation.
//
// Licensed under the Apache License, Version 2.0 (the "License");
// you may not use this file except in compliance with the License.
// You may obtain a copy of the License at
//
//     http://www.apache.org/licenses/LICENSE-2.0
//
// Unless required by applicable law or agreed to in writing, software
// distributed under the License is distributed on an "AS IS" BASIS,
// WITHOUT WARRANTIES OR CONDITIONS OF ANY KIND, either express or implied.
// See the License for the specific language governing permissions and
// limitations under the License.

import { ResourceError } from "./errors";
import * as runtime from "./runtime";
import { readResource, registerResource, registerResourceOutputs } from "./runtime/resource";
import * as utils from "./utils";

export type ID = string;  // a provider-assigned ID.
export type URN = string; // an automatically generated logical URN, used to stably identify resources.

/**
 * Resource represents a class whose CRUD operations are implemented by a provider plugin.
 */
export abstract class Resource {
    /**
     * A private field to help with RTTI that works in SxS scenarios.
     */
     // tslint:disable-next-line:variable-name
     /* @internal */ public readonly __pulumiResource: boolean = true;

    /**
     * urn is the stable logical URN used to distinctly address a resource, both before and after
     * deployments.
     */
    public readonly urn: Output<URN>;

    /**
     * When set to true, protect ensures this resource cannot be deleted.
     */
     // tslint:disable-next-line:variable-name
    /* @internal */ private readonly __protect: boolean;

    /**
     * The set of providers to use for child resources. Keyed by package name (e.g. "aws").
     */
     // tslint:disable-next-line:variable-name
    /* @internal */ private readonly __providers: Record<string, ProviderResource>;

    public static isInstance(obj: any): obj is Resource {
        return utils.isInstance<Resource>(obj, "__pulumiResource");
    }

    // getProvider fetches the provider for the given module member, if any.
    public getProvider(moduleMember: string): ProviderResource | undefined {
        const memComponents = moduleMember.split(":");
        if (memComponents.length !== 3) {
            return undefined;
        }

        const pkg = memComponents[0];
        return this.__providers[pkg];
    }

    /**
     * Creates and registers a new resource object.  [t] is the fully qualified type token and
     * [name] is the "name" part to use in creating a stable and globally unique URN for the object.
     * dependsOn is an optional list of other resources that this resource depends on, controlling
     * the order in which we perform resource operations.
     *
     * @param t The type of the resource.
     * @param name The _unique_ name of the resource.
     * @param custom True to indicate that this is a custom resource, managed by a plugin.
     * @param props The arguments to use to populate the new resource.
     * @param opts A bag of options that control this resource's behavior.
     */
    constructor(t: string, name: string, custom: boolean, props: Inputs = {}, opts: ResourceOptions = {}) {
        if (!t) {
            throw new ResourceError("Missing resource type argument", opts.parent);
        }
        if (!name) {
            throw new ResourceError("Missing resource name argument (for URN creation)", opts.parent);
        }

        // Check the parent type if one exists and fill in any default options.
        this.__providers = {};
        if (opts.parent) {
            if (!Resource.isInstance(opts.parent)) {
                throw new ResourceError(`Resource parent is not a valid Resource: ${opts.parent}`, opts.parent);
            }

            if (opts.protect === undefined) {
                opts.protect = opts.parent.__protect;
            }

            this.__providers = opts.parent.__providers;

            if (custom) {
                const provider = (<CustomResourceOptions>opts).provider;
                if (provider === undefined) {
                    (<CustomResourceOptions>opts).provider = opts.parent.getProvider(t);
                } else {
                    // If a provider was specified, add it to the providers map under this type's package so that
                    // any children of this resource inherit its provider.
                    const typeComponents = t.split(":");
                    if (typeComponents.length === 3) {
                        const pkg = typeComponents[0];
                        this.__providers = { ...this.__providers, [pkg]: provider };
                    }
                }
            }
        }
        if (!custom) {
            const providers = (<ComponentResourceOptions>opts).providers;
            if (providers) {
                this.__providers = { ...this.__providers, ...providers };
            }
        }
        this.__protect = !!opts.protect;

        if (opts.id) {
            // If this resource already exists, read its state rather than registering it anew.
            if (!custom) {
                throw new ResourceError(
                    "Cannot read an existing resource unless it has a custom provider", opts.parent);
            }
            readResource(this, t, name, props, opts);
        } else {
            // Kick off the resource registration.  If we are actually performing a deployment, this
            // resource's properties will be resolved asynchronously after the operation completes, so
            // that dependent computations resolve normally.  If we are just planning, on the other
            // hand, values will never resolve.
            registerResource(this, t, name, custom, props, opts);
        }
    }
}

(<any>Resource).doNotCapture = true;

/**
 * ResourceOptions is a bag of optional settings that control a resource's behavior.
 */
export interface ResourceOptions {
    /**
     * An optional existing ID to load, rather than create.
     */
    id?: Input<ID>;
    /**
     * An optional parent resource to which this resource belongs.
     */
    parent?: Resource;
    /**
     * An optional additional explicit dependencies on other resources.
     */
    dependsOn?: Input<Input<Resource>[]> | Input<Resource>;
    /**
     * When set to true, protect ensures this resource cannot be deleted.
     */
    protect?: boolean;
}

/**
 * CustomResourceOptions is a bag of optional settings that control a custom resource's behavior.
 */
export interface CustomResourceOptions extends ResourceOptions {
    /**
     * An optional provider to use for this resource's CRUD operations. If no provider is supplied, the default
     * provider for the resource's package will be used. The default provider is pulled from the parent's
     * provider bag (see also ComponentResourceOptions.providers).
     */
    provider?: ProviderResource;
}

/**
 * ComponentResourceOptions is a bag of optional settings that control a component resource's behavior.
 */
export interface ComponentResourceOptions extends ResourceOptions {
    /**
     * An optional set of providers to use for child resources. Keyed by package name (e.g. "aws")
     */
    providers?: Record<string, ProviderResource>;
}

/**
 * CustomResource is a resource whose create, read, update, and delete (CRUD) operations are managed
 * by performing external operations on some physical entity.  The engine understands how to diff
 * and perform partial updates of them, and these CRUD operations are implemented in a dynamically
 * loaded plugin for the defining package.
 */
export abstract class CustomResource extends Resource {
    /**
     * A private field to help with RTTI that works in SxS scenarios.
     */
    // tslint:disable-next-line:variable-name
    /* @internal */ public readonly __pulumiCustomResource: boolean = true;

    /**
     * id is the provider-assigned unique ID for this managed resource.  It is set during
     * deployments and may be missing (undefined) during planning phases.
     */
    public readonly id: Output<ID>;

    /**
     * Returns true if the given object is an instance of CustomResource.  This is designed to work even when
     * multiple copies of the Pulumi SDK have been loaded into the same process.
     */
    public static isInstance(obj: any): obj is CustomResource {
        return utils.isInstance<CustomResource>(obj, "__pulumiCustomResource");
    }

    /**
     * Creates and registers a new managed resource.  t is the fully qualified type token and name
     * is the "name" part to use in creating a stable and globally unique URN for the object.
     * dependsOn is an optional list of other resources that this resource depends on, controlling
     * the order in which we perform resource operations. Creating an instance does not necessarily
     * perform a create on the physical entity which it represents, and instead, this is dependent
     * upon the diffing of the new goal state compared to the current known resource state.
     *
     * @param t The type of the resource.
     * @param name The _unique_ name of the resource.
     * @param props The arguments to use to populate the new resource.
     * @param opts A bag of options that control this resource's behavior.
     */
    constructor(t: string, name: string, props?: Inputs, opts?: CustomResourceOptions) {
        super(t, name, true, props, opts);
    }
}

(<any>CustomResource).doNotCapture = true;

/**
 * ProviderResource is a resource that implements CRUD operations for other custom resources. These resources are
 * managed similarly to other resources, including the usual diffing and update semantics.
 */
export abstract class ProviderResource extends CustomResource {
    /**
     * Creates and registers a new provider resource for a particular package.
     *
     * @param pkg The package associated with this provider.
     * @param name The _unique_ name of the provider.
     * @param props The configuration to use for this provider.
     * @param opts A bag of options that control this provider's behavior.
     */
    constructor(pkg: string, name: string, props?: Inputs, opts: ResourceOptions = {}) {
        if ((<any>opts).provider !== undefined) {
            throw new ResourceError("Explicit providers may not be used with provider resources", opts.parent);
        }

        super(`pulumi:providers:${pkg}`, name, props, opts);
    }
}

/**
 * ComponentResource is a resource that aggregates one or more other child resources into a higher
 * level abstraction. The component resource itself is a resource, but does not require custom CRUD
 * operations for provisioning.
 */
export class ComponentResource extends Resource {
    /**
     * Creates and registers a new component resource.  [type] is the fully qualified type token and
     * [name] is the "name" part to use in creating a stable and globally unique URN for the object.
     * [opts.parent] is the optional parent for this component, and [opts.dependsOn] is an optional
     * list of other resources that this resource depends on, controlling the order in which we
     * perform resource operations.
     *
     * @param t The type of the resource.
     * @param name The _unique_ name of the resource.
     * @param unused [Deprecated].  Component resources do not communicate or store their properties
     *               with the Pulumi engine.
     * @param opts A bag of options that control this resource's behavior.
     */
    constructor(type: string, name: string, unused?: Inputs, opts: ComponentResourceOptions = {}) {
        if ((<any>opts).provider !== undefined) {
            throw new ResourceError("Explicit providers may not be used with component resources", opts.parent);
        }

        // Explicitly ignore the props passed in.  We allow them for back compat reasons.  However,
        // we explicitly do not want to pass them along to the engine.  The ComponentResource acts
        // only as a container for other resources.  Another way to think about this is that a normal
        // 'custom resource' corresponds to real piece of cloud infrastructure.  So, when it changes
        // in some way, the cloud resource needs to be updated (and vice versa).  That is not true
        // for a component resource.  The component is just used for organizational purposes and does
        // not correspond to a real piece of cloud infrastructure.  As such, changes to it *itself*
        // do not have any effect on the cloud side of things at all.
        super(type, name, /*custom:*/ false, /*props:*/ {}, opts);
    }

    // registerOutputs registers synthetic outputs that a component has initialized, usually by
    // allocating other child sub-resources and propagating their resulting property values.
    // ComponentResources should always call this at the end of their constructor to indicate that
    // they are done creating child resources.  While not strictly necessary, this helps the
    // experience by ensuring the UI transitions the ComponentResource to the 'complete' state as
    // quickly as possible (instead of waiting until the entire application completes).
    protected registerOutputs(outputs?: Inputs | Promise<Inputs> | Output<Inputs>): void {
        registerResourceOutputs(this, outputs || {});
    }
}

(<any>ComponentResource).doNotCapture = true;
(<any>ComponentResource.prototype).registerOutputs.doNotCapture = true;

/* @internal */
export const testingOptions = {
    isDryRun: false,
};

/**
 * Output helps encode the relationship between Resources in a Pulumi application. Specifically an
 * Output holds onto a piece of Data and the Resource it was generated from. An Output value can
 * then be provided when constructing new Resources, allowing that new Resource to know both the
 * value as well as the Resource the value came from.  This allows for a precise 'Resource
 * dependency graph' to be created, which properly tracks the relationship between resources.
 */
class OutputImpl<T> {
    /**
     * A private field to help with RTTI that works in SxS scenarios.
     *
     * This is internal instead of being truly private, to support mixins and our serialization model.
     */
    // tslint:disable-next-line:variable-name
    /* @internal */ public readonly __pulumiOutput: boolean = true;

    /**
     * Whether or not this 'Output' should actually perform .apply calls.  During a preview,
     * an Output value may not be known (because it would have to actually be computed by doing an
     * 'update').  In that case, we don't want to perform any .apply calls as the callbacks
     * may not expect an undefined value.  So, instead, we just transition to another Output
     * value that itself knows it should not perform .apply calls.
     */
    /* @internal */ public isKnown: Promise<boolean>;

    /**
     * Method that actually produces the concrete value of this output, as well as the total
     * deployment-time set of resources this output depends on.
     *
     * Only callable on the outside.
     */
    /* @internal */ public readonly promise: () => Promise<T>;

    /**
     * The list of resource that this output value depends on.
     *
     * Only callable on the outside.
     */
    /* @internal */ public readonly resources: () => Set<Resource>;

    /**
     * Transforms the data of the output with the provided func.  The result remains a
     * Output so that dependent resources can be properly tracked.
     *
     * 'func' is not allowed to make resources.
     *
     * 'func' can return other Outputs.  This can be handy if you have a Output<SomeVal>
     * and you want to get a transitive dependency of it.  i.e.
     *
     * ```ts
     * var d1: Output<SomeVal>;
     * var d2 = d1.apply(v => v.x.y.OtherOutput); // getting an output off of 'v'.
     * ```
     *
     * In this example, taking a dependency on d2 means a resource will depend on all the resources
     * of d1.  It will *not* depend on the resources of v.x.y.OtherDep.
     *
     * Importantly, the Resources that d2 feels like it will depend on are the same resources as d1.
     * If you need have multiple Outputs and a single Output is needed that combines both
     * set of resources, then 'pulumi.all' should be used instead.
     *
     * This function will only be called execution of a 'pulumi update' request.  It will not run
     * during 'pulumi preview' (as the values of resources are of course not known then). It is not
     * available for functions that end up executing in the cloud during runtime.  To get the value
     * of the Output during cloud runtime execution, use `get()`.
     */
    public readonly apply: <U>(func: (t: T) => Input<U>) => Output<U>;

    /**
     * Retrieves the underlying value of this dependency.
     *
     * This function is only callable in code that runs in the cloud post-deployment.  At this
     * point all Output values will be known and can be safely retrieved. During pulumi deployment
     * or preview execution this must not be called (and will throw).  This is because doing so
     * would allow Output values to flow into Resources while losing the data that would allow
     * the dependency graph to be changed.
     */
    public readonly get: () => T;

    // Statics

    /**
     * create takes any Input value and converts it into an Output, deeply unwrapping nested Input
     * values as necessary.
     */
    public static create<T>(val: Input<T>): Output<Unwrap<T>>;
    public static create<T>(val: Input<T> | undefined): Output<Unwrap<T | undefined>>;
    public static create<T>(val: Input<T | undefined>): Output<Unwrap<T | undefined>> {
        return output<T>(<any>val);
    }

    /**
     * Returns true if the given object is an instance of Output<T>.  This is designed to work even when
     * multiple copies of the Pulumi SDK have been loaded into the same process.
     */
    public static isInstance<T>(obj: any): obj is Output<T> {
        return utils.isInstance(obj, "__pulumiOutput");
    }

    /* @internal */ public constructor(
            resources: Set<Resource> | Resource[] | Resource, promise: Promise<T>, isKnown: Promise<boolean>) {
        this.isKnown = isKnown;

        // Always create a copy so that no one accidentally modifies our Resource list.
        if (Array.isArray(resources)) {
            this.resources = () => new Set<Resource>(resources);
        } else if (resources instanceof Set) {
            this.resources = () => new Set<Resource>(resources);
        } else {
            this.resources = () => new Set<Resource>([resources]);
        }

        this.promise = () => promise;

        this.apply = <any>(<U>(func: (t: T) => Input<U>) => {
            let innerIsKnownResolve: (val: boolean) => void;
            const innerIsKnown = new Promise<boolean>(resolve => {
                innerIsKnownResolve = resolve;
            });

            // The known state of the output we're returning depends on if we're known as well, and
            // if a potential lifted inner Output is known.  If we get an inner Output, and it is
            // not known itself, then the result we return should not be known.
            const resultIsKnown = Promise.all([isKnown, innerIsKnown]).then(([k1, k2]) => k1 && k2);

            return new Output<U>(resources, promise.then(async v => {
                try {
                    if (runtime.isDryRun()) {
                        // During previews only perform the apply if the engine was able to
                        // give us an actual value for this Output.
                        const applyDuringPreview = await isKnown;

                        if (!applyDuringPreview) {
                            // We didn't actually run the function, our new Output is definitely
                            // **not** known.
                            innerIsKnownResolve(false);
                            return <U><any>undefined;
                        }
                    }

                    const transformed = await func(v);
                    if (Output.isInstance(transformed)) {
                        // Note: if the func returned a Output, we unwrap that to get the inner value
                        // returned by that Output.  Note that we are *not* capturing the Resources of
                        // this inner Output.  That's intentional.  As the Output returned is only
                        // supposed to be related this *this* Output object, those resources should
                        // already be in our transitively reachable resource graph.

                        // The callback func has produced an inner Output that may be 'known' or 'unknown'.
                        // We have to properly forward that along to our outer output.  That way the Outer
                        // output doesn't consider itself 'known' then the inner Output did not.
                        innerIsKnownResolve(await transformed.isKnown);
                        return await transformed.promise();
                    } else {
                        // We successfully ran the inner function.  Our new Output should be considered known.
                        innerIsKnownResolve(true);
                        return transformed;
                    }
                }
                finally {
                    // Ensure we always resolve the inner isKnown value no matter what happens
                    // above. If anything failed along the way, consider this output to be
                    // not-known. Awaiting this Output's promise() will still throw, but await'ing
                    // the isKnown bit will just return 'false'.
                    innerIsKnownResolve(false);
                }
            }), resultIsKnown);
        });

        this.get = () => {
            throw new Error(`Cannot call '.get' during update or preview.
To manipulate the value of this Output, use '.apply' instead.`);
        };

        return new Proxy(this, {
            get: (obj, prop: keyof T) => {
                // Recreate the prototype walk to ensure we find any actual members defined directly
                // on `Output<T>`.
                for (let o = obj; o; o = Object.getPrototypeOf(o)) {
                    if (o.hasOwnProperty(prop)) {
                        return (<any>o)[prop];
                    }
                }

                // Always explicitly fail on a member called 'then'.  It is used by other systems to
                // determine if this is a Promise, and we do not want to indicate that that's what
                // we are.
                if (prop === "then") {
                    return undefined;
                }

                // Fail out if we are being accessed using a symbol.  Many APIs will access with a
                // well known symbol (like 'Symbol.toPrimitive') to check for the presence of something.
                // They will only check for the existence of that member, and we don't want to make it
                // appear that have those.
                //
                // Another way of putting this is that we only forward 'string/number' members to our
                // underlying value.
                if (typeof prop === "symbol") {
                    return undefined;
                }

                // Else for *any other* property lookup, succeed the lookup and return a lifted
                // `apply` on the underlying `Output`.
                return obj.apply(ob => {
                    if (ob === undefined || ob === null) {
                        return undefined;
                    }

                    return ob[prop];
                });
            },
        });
    }
}

/**
 * [output] takes any Input value and converts it into an Output, deeply unwrapping nested Input
 * values as necessary.
 *
 * The expected way to use this function is like so:
 *
 * ```ts
 *      var transformed = pulumi.output(someVal).apply(unwrapped => {
 *          // Do whatever you want now.  'unwrapped' will contain no outputs/promises inside
 *          // here, so you can easily do whatever sort of transformation is most convenient.
 *      });
 *
 *      // the result can be passed to another Resource.  The dependency information will be
 *      // properly maintained.
 *      var someResource = new SomeResource(name, { data: transformed ... });
 * ```
 */
export function output<T>(val: Input<T>): Output<Unwrap<T>>;
export function output<T>(val: Input<T> | undefined): Output<Unwrap<T | undefined>>;
export function output<T>(val: Input<T | undefined>): Output<Unwrap<T | undefined>> {
    if (val === null || typeof val !== "object") {
        // strings, numbers, booleans, functions, symbols, undefineds, nulls are all returned as
        // themselves.  They are always 'known' (i.e. we can safely 'apply' off of them even during
        // preview).
        return createSimpleOutput(val);
    }
    else if (Resource.isInstance(val)) {
        // Don't unwrap Resources, there are existing codepaths that return Resources through
        // Outputs and we want to preserve them as is when flattening.
        return createSimpleOutput(val);
    }
    else if (val instanceof Promise) {
        // For a promise, we can just treat the same as an output that points to that resource. So
        // we just create an Output around the Promise, and immediately apply the unwrap function on
        // it to transform the value it points at.
        return <any>new Output(new Set(), val, /*isKnown*/ Promise.resolve(true)).apply(output);
    }
    else if (Output.isInstance(val)) {
        return <any>val.apply(output);
    }
    else if (val instanceof Array) {
        return <any>all(val.map(output));
    }
    else {
        const unwrappedObject: any = {};
        Object.keys(val).forEach(k => {
            unwrappedObject[k] = output((<any>val)[k]);
        });

        return <any>all(unwrappedObject);
    }
}

function createSimpleOutput(val: any) {
    return new Output(new Set(), Promise.resolve(val), /*isKnown*/ Promise.resolve(true));
}

/**
 * Allows for multiple Output objects to be combined into a single Output object.  The single Output
 * will depend on the union of Resources that the individual dependencies depend on.
 *
 * This can be used in the following manner:
 *
 * ```ts
 * var d1: Output<string>;
 * var d2: Output<number>;
 *
 * var d3: Output<ResultType> = Output.all([d1, d2]).apply(([s, n]) => ...);
 * ```
 *
 * In this example, taking a dependency on d3 means a resource will depend on all the resources of
 * d1 and d2.
 */
// tslint:disable:max-line-length
export function all<T>(val: Record<string, Input<T>>): Output<Record<string, Unwrap<T>>>;
export function all<T1, T2, T3, T4, T5, T6, T7, T8>(values: [Input<T1> | undefined, Input<T2> | undefined, Input<T3> | undefined, Input<T4> | undefined, Input<T5> | undefined, Input<T6> | undefined, Input<T7> | undefined, Input<T8> | undefined]): Output<[Unwrap<T1>, Unwrap<T2>, Unwrap<T3>, Unwrap<T4>, Unwrap<T5>, Unwrap<T6>, Unwrap<T7>, Unwrap<T8>]>;
export function all<T1, T2, T3, T4, T5, T6, T7>(values: [Input<T1> | undefined, Input<T2> | undefined, Input<T3> | undefined, Input<T4> | undefined, Input<T5> | undefined, Input<T6> | undefined, Input<T7> | undefined]): Output<[Unwrap<T1>, Unwrap<T2>, Unwrap<T3>, Unwrap<T4>, Unwrap<T5>, Unwrap<T6>, Unwrap<T7>]>;
export function all<T1, T2, T3, T4, T5, T6>(values: [Input<T1> | undefined, Input<T2> | undefined, Input<T3> | undefined, Input<T4> | undefined, Input<T5> | undefined, Input<T6> | undefined]): Output<[Unwrap<T1>, Unwrap<T2>, Unwrap<T3>, Unwrap<T4>, Unwrap<T5>, Unwrap<T6>]>;
export function all<T1, T2, T3, T4, T5>(values: [Input<T1> | undefined, Input<T2> | undefined, Input<T3> | undefined, Input<T4> | undefined, Input<T5> | undefined]): Output<[Unwrap<T1>, Unwrap<T2>, Unwrap<T3>, Unwrap<T4>, Unwrap<T5>]>;
export function all<T1, T2, T3, T4>(values: [Input<T1> | undefined, Input<T2> | undefined, Input<T3> | undefined, Input<T4> | undefined]): Output<[Unwrap<T1>, Unwrap<T2>, Unwrap<T3>, Unwrap<T4>]>;
export function all<T1, T2, T3>(values: [Input<T1> | undefined, Input<T2> | undefined, Input<T3> | undefined]): Output<[Unwrap<T1>, Unwrap<T2>, Unwrap<T3>]>;
export function all<T1, T2>(values: [Input<T1> | undefined, Input<T2> | undefined]): Output<[Unwrap<T1>, Unwrap<T2>]>;
export function all<T>(ds: (Input<T> | undefined)[]): Output<Unwrap<T>[]>;
export function all<T>(val: Input<T>[] | Record<string, Input<T>>): Output<any> {
    if (val instanceof Array) {
        const allOutputs = val.map(v => output(v));

        const [resources, isKnown] = getResourcesAndIsKnown(allOutputs);
        const promisedArray = Promise.all(allOutputs.map(o => o.promise()));

        return new Output<Unwrap<T>[]>(new Set<Resource>(resources), promisedArray, isKnown);
    } else {
        const keysAndOutputs = Object.keys(val).map(key => ({ key, value: output(val[key]) }));
        const allOutputs = keysAndOutputs.map(kvp => kvp.value);

        const [resources, isKnown] = getResourcesAndIsKnown(allOutputs);
        const promisedObject = getPromisedObject(keysAndOutputs);

        return new Output<Record<string, Unwrap<T>>>(new Set<Resource>(resources), promisedObject, isKnown);
    }
}

async function getPromisedObject<T>(
        keysAndOutputs: { key: string, value: Output<Unwrap<T>> }[]): Promise<Record<string, Unwrap<T>>> {
    const result: Record<string, Unwrap<T>> = {};
    for (const kvp of keysAndOutputs) {
        result[kvp.key] = await kvp.value.promise();
    }

    return result;
}

function getResourcesAndIsKnown<T>(allOutputs: Output<Unwrap<T>>[]): [Resource[], Promise<boolean>] {
    const allResources = allOutputs.reduce<Resource[]>((arr, o) => (arr.push(...o.resources()), arr), []);

    // A merged output is known if all of its inputs are known.
    const isKnown = Promise.all(allOutputs.map(o => o.isKnown)).then(ps => ps.every(b => b));

    return [allResources, isKnown];
}

/**
 * [Input] is a property input for a resource.  It may be a promptly available T, a promise for one,
 * or the output from a existing Resource.
 */
export type Input<T> = T | Promise<T> | Output<T>;

/**
 * [Inputs] is a map of property name to property input, one for each resource property value.
 */
export type Inputs = Record<string, Input<any>>;

/**
 * The 'Unwrap' type allows us to express the operation of taking a type, with potentially deeply
 * nested Promises and Outputs and to then get that same type with all the Promises and Outputs
 * replaced with their wrapped type.  Note that this Unwrapping is 'deep'.  So if you had:
 *
 *      `type X = { A: Promise<{ B: Output<{ c: Input<boolean> }> }> }`
 *
 * Then `Unwrap<X>` would be equivalent to:
 *
 *      `...    = { A: { B: { C: boolean } } }`
 *
 * Unwrapping sees through Promises, Outputs, Arrays and Objects.
 *
 * Note: due to TypeScript limitations there are some things that cannot be expressed. Specifically,
 * if you had a `Promise<Output<T>>` then the Unwrap type would not be able to undo both of those
 * wraps. In practice that should be ok.  Values in an object graph should not wrap Outputs in
 * Promises.  Instead, any code that needs to work Outputs and also be async should either create
 * the Output with the Promise (which will collapse into just an Output).  Or, it should start with
 * an Output and call [apply] on it, passing in an async function.  This will also collapse and just
 * produce an Output.
 *
 * In other words, this should not be used as the shape of an object: `{ a: Promise<Output<...>> }`.
 * It should always either be `{ a: Promise<NonOutput> }` or just `{ a: Output<...> }`.
 */
export type Unwrap<T> =
    // 1. If we have a promise, just get the type it itself is wrapping and recursively unwrap that.
    // 2. Otherwise, if we have an output, do the same as a promise and just unwrap the inner type.
    // 3. Otherwise, we have a basic type.  Just unwrap that.
    T extends Promise<infer U1> ? UnwrapSimple<U1> :
    T extends Output<infer U2> ? UnwrapSimple<U2> :
    UnwrapSimple<T>;

type primitive = Function | string | number | boolean | undefined | null;

/**
 * Handles encountering basic types when unwrapping.
 */
export type UnwrapSimple<T> =
    // 1. Any of the primitive types just unwrap to themselves.
    // 2. An array of some types unwraps to an array of that type itself unwrapped. Note, due to a
    //    TS limitation we cannot express that as Array<Unwrap<U>> due to how it handles recursive
    //    types. We work around that by introducing an structurally equivalent interface that then
    //    helps make typescript defer type-evaluation instead of doing it eagerly.
    // 3. An object unwraps to an object with properties of the same name, but where the property
    //    types have been unwrapped.
    // 4. return 'never' at the end so that if we've missed something we'll discover it.
    T extends primitive ? T :
    T extends Resource ? T :
    T extends Array<infer U> ? UnwrappedArray<U> :
    T extends object ? UnwrappedObject<T> :
    never;

export interface UnwrappedArray<T> extends Array<Unwrap<T>> {}

export type UnwrappedObject<T> = {
    [P in keyof T]: Unwrap<T[P]>;
};

/**
<<<<<<< HEAD
 * Static side of the [Output<T>] type.  Can be used to [create] Outputs as well as test
 * arbitrary values to see if they are [Output]s.
 */
export interface OutputConstructor {
    create<T>(val: Input<T>): Output<Unwrap<T>>;
    create<T>(val: Input<T> | undefined): Output<Unwrap<T | undefined>>;

    isInstance<T>(obj: any): obj is Output<T>;

    /* @internal */ new<T>(
            resources: Set<Resource> | Resource[] | Resource,
            promise: Promise<T>,
            isKnown: Promise<boolean>): Output<T>;
}

/**
 * [Output] helps encode the relationship between Resources in a Pulumi application. Specifically an
 * [Output] holds onto a piece of Data and the Resource it was generated from. An [Output] value can
 * then be provided when constructing new Resources, allowing that new Resource to know both the
 * value as well as the Resource the value came from.  This allows for a precise 'Resource
 * dependency graph' to be created, which properly tracks the relationship between resources.
 *
 * An [Output] is used in a Pulumi program differently depending on if the application is executing
 * at 'deployment time' (i.e. when actually running the 'pulumi' executable), or at 'run time' (i.e.
 * a piece of code running in some Cloud).
 *
 * At 'deployment time', the correct way to work with the underlying value is to call
 * [Output.apply(func)].  This allows the value to be accessed and manipulated, while still
 * resulting in an [Output] that is keeping track of [Resource]s appropriately.  At deployment time
 * the underlying value may or may not exist (for example, if a preview is being performed).  In
 * this case, the 'func' callback will not be executed, and calling [.apply] will immediately return
 * an [Output] that points to the [undefined] value.  During a normal [update] though, the 'func'
 * callbacks should always be executed.
 *
 * At 'run time', the correct way to work with the underlying value is to simply call [Output.get]
 * which will be promptly return the entire value.  This will be a simple JavaScript object that can
 * be manipulated as necessary.
 *
 * To ease with using [Output]s at 'deployment time', pulumi will 'lift' simple data properties of
 * an underlying value to the [Output] itself.  For example:
 *
 * ```ts
 *      const o: Output<{ name: string, age: number, orders: Order[] }> = ...;
 *      const name : Output<string> = o.name;
 *      const age  : Output<number> = o.age;
 *      const first: Output<Order>  = o.orders[0];
 * ```
 *
 * Instead of having to write:
 *
 * ```ts
 *      const o: Output<{ name: string, age: number, orders: Order[] }> = ...;
 *      const name : Output<string> = o.apply(v => v.name);
 *      const age  : Output<number> = o.apply(v => v.age);
 *      const first: Output<Order> = o.apply(v => v.orders[0]);
 * ```
 */
export type Output<T> = OutputImpl<T> & Lifted<T>;
// tslint:disable-next-line:variable-name
export const Output: OutputConstructor = <any>OutputImpl;

/**
 * The [Lifted] type allows us to express the operation of taking a type, with potentially deeply
 * nested objects and arrays and to then get a type with the same properties, except whose property
 * types are now [Output]s of the original property type.
 *
 * For example:
 *
 *
 *      `type X = { A: string, B: { c: boolean } }`
 *
 * Then `Lifted<X>` would be equivalent to:
 *
 *      `...    = { A: Output<string>, B: Output<{ C: Output<boolean> }> }`
 *
 * [Lifted] is somewhat the opposite of [Unwrap].  It's primary purpose is to allow an instance of
 * [Output<SomeType>] to provide simple access to the properties of [SomeType] directly on the instance
 * itself (instead of haveing to use [.apply]).
 *
 * This lifting only happens through simple pojo objects and arrays.  Functions, for example, are not
 * lifted.  So you cannot do:
 *
 * ```ts
 *      const o: Output<string> = ...;
 *      const c: Output<number> = o.charCodeAt(0);
 * ```
 *
 * Instead, you still need to write;
 *
 * ```ts
 *      const o: Output<string> = ...;
 *      const c: Output<number> = o.apply(v => v.charCodeAt(0));
 * ```
 */
export type Lifted<T> =
    // Output<T> is an intersection type with 'Lifted<T>'.  So, when we don't want to add any
    // members to Output<T>, we just return `{}` which will leave it untouched.
    T extends Function ? {} :
    T extends primitive ? {} :
    T extends Resource ? {} :
    T extends Array<infer U> ? LiftedArray<U> :
    T extends object ? LiftedObject<T> :
    never;

export interface LiftedArray<T> extends Array<Output<T>> {}

export type LiftedObject<T> = {
    [P in keyof T]: Output<T[P]>;
};

/**
=======
>>>>>>> 87b8b4dc
 * [concat] takes a sequence of [Inputs], stringifies each, and concatenates all values into one
 * final string.  Individual inputs can be any sort of [Input] value.  i.e. they can be [Promise]s,
 * [Output]s, or just plain JavaScript values.  This can be used like so:
 *
 * ```ts
 *      // 'server' and 'loadBalancer' are both resources that expose [Output] properties.
 *      let val: Output<string> = pulumi.concat("http://", server.hostname, ":", loadBalancer.port);
 * ```
 *
 */
export function concat(...params: Input<any>[]): Output<string> {
    return output(params).apply(array => array.join(""));
}

/**
 * [interpolate] is similar to [concat] but is designed to be used as a tagged template expression.
 * i.e.:
 *
 * ```ts
 *      // 'server' and 'loadBalancer' are both resources that expose [Output] properties.
 *      let val: Output<string> = pulumi.interpolate `http://${server.hostname}:${loadBalancer.port}`
 * ```
 *
 * As with [concat] the 'placeholders' between `${}` can be any Inputs.  i.e. they can be
 * [Promise]s, [Output]s, or just plain JavaScript values.
 */
export function interpolate(literals: TemplateStringsArray, ...placeholders: Input<any>[]): Output<string> {
    return output(placeholders).apply(unwrapped => {
        let result = "";

        // interleave the literals with the placeholders
        for (let i = 0; i < unwrapped.length; i++) {
            result += literals[i];
            result += unwrapped[i];
        }

        // add the last literal
        result += literals[literals.length - 1];
        return result;
    });
}<|MERGE_RESOLUTION|>--- conflicted
+++ resolved
@@ -712,7 +712,6 @@
 };
 
 /**
-<<<<<<< HEAD
  * Static side of the [Output<T>] type.  Can be used to [create] Outputs as well as test
  * arbitrary values to see if they are [Output]s.
  */
@@ -824,8 +823,6 @@
 };
 
 /**
-=======
->>>>>>> 87b8b4dc
  * [concat] takes a sequence of [Inputs], stringifies each, and concatenates all values into one
  * final string.  Individual inputs can be any sort of [Input] value.  i.e. they can be [Promise]s,
  * [Output]s, or just plain JavaScript values.  This can be used like so:
