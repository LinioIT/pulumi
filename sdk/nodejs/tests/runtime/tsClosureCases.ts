// Copyright 2016-2018, Pulumi Corporation.
//
// Licensed under the Apache License, Version 2.0 (the "License");
// you may not use this file except in compliance with the License.
// You may obtain a copy of the License at
//
//     http://www.apache.org/licenses/LICENSE-2.0
//
// Unless required by applicable law or agreed to in writing, software
// distributed under the License is distributed on an "AS IS" BASIS,
// WITHOUT WARRANTIES OR CONDITIONS OF ANY KIND, either express or implied.
// See the License for the specific language governing permissions and
// limitations under the License.

// tslint:disable

import * as assert from "assert";
import { EOL } from "os";
import { runtime } from "../../index";
import * as pulumi from "../../index";
import { output } from "../../output";
import { assertAsyncThrows, asyncTest } from "../util";
import * as typescript from "typescript";

import * as deploymentOnlyModule from "./deploymentOnlyModule";

interface ClosureCase {
    pre?: () => void;               // an optional function to run before this case.
    title: string;                  // a title banner for the test case.
    func?: Function;                // the function whose body and closure to serialize.
    factoryFunc?: Function;         // the function whose body and closure to serialize (as a factory).
    expectText?: string;            // optionally also validate the serialization to JavaScript text.
    error?: string;                 // error message we expect to be thrown if we are unable to serialize closure.
    afters?: ClosureCase[];         // an optional list of test cases to run afterwards.
}

export const exportedValue = 42;

// This group of tests ensure that we serialize closures properly.
describe("closure", () => {
    const cases: ClosureCase[] = [];

    cases.push({
        title: "Empty function closure",
        func: function () { },
        expectText: `exports.handler = __f0;

function __f0() {
  return (function() {
    with({  }) {

return function () { };

    }
  }).apply(undefined, undefined).apply(this, arguments);
}
`,
    });

    cases.push({
        title: "Empty named function",
        func: function f() { },
        expectText: `exports.handler = __f;

function __f() {
  return (function() {
    with({ f: __f }) {

return function /*f*/() { };

    }
  }).apply(undefined, undefined).apply(this, arguments);
}
`,
    });

    cases.push({
        title: "Named function with self-reference",
        func: function f() { f(); },
        expectText: `exports.handler = __f;

function __f() {
  return (function() {
    with({ f: __f }) {

return function /*f*/() { f(); };

    }
  }).apply(undefined, undefined).apply(this, arguments);
}
`,
    });

    cases.push({
        title: "Function closure with this capture",
        func: function () { console.log(this); },
        expectText: `exports.handler = __f0;

function __f0() {
  return (function() {
    with({  }) {

return function () { console.log(this); };

    }
  }).apply(undefined, undefined).apply(this, arguments);
}
`,
    });

    cases.push({
        title: "Function closure with this and arguments capture",
        func: function () { console.log(this + arguments); },
        expectText: `exports.handler = __f0;

function __f0() {
  return (function() {
    with({  }) {

return function () { console.log(this + arguments); };

    }
  }).apply(undefined, undefined).apply(this, arguments);
}
`,
    });

    cases.push({
        title: "Empty arrow closure",
        func: () => { },
        expectText: `exports.handler = __f0;

function __f0() {
  return (function() {
    with({  }) {

return () => { };

    }
  }).apply(undefined, undefined).apply(this, arguments);
}
`,
    });

    cases.push({
        title: "Arrow closure with this capture",
        func: () => { console.log(this); },
        expectText: undefined,
        error:
`Error serializing function 'func': tsClosureCases.js(0,0)

function 'func': tsClosureCases.js(0,0): which could not be serialized because
  arrow function captured 'this'. Assign 'this' to another name outside function and capture that.

Function code:
  () => { console.log(this); }
`,
    });

    const awaiterCode =
`
function __f1() {
  return (function() {
    with({  }) {

return function (thisArg, _arguments, P, generator) {
    return new (P || (P = Promise))(function (resolve, reject) {
        function fulfilled(value) { try { step(generator.next(value)); } catch (e) { reject(e); } }
        function rejected(value) { try { step(generator["throw"](value)); } catch (e) { reject(e); } }
        function step(result) { result.done ? resolve(result.value) : new P(function (resolve) { resolve(result.value); }).then(fulfilled, rejected); }
        step((generator = generator.apply(thisArg, _arguments || [])).next());
    });
};

    }
  }).apply(undefined, undefined).apply(this, arguments);
}
`;

    cases.push({
        title: "Async lambda that does not capture this",
        func: async () => { },
        expectText: `exports.handler = __f0;
${awaiterCode}
function __f0() {
  return (function() {
    with({ __awaiter: __f1 }) {

return () => __awaiter(this, void 0, void 0, function* () { });

    }
  }).apply(undefined, undefined).apply(this, arguments);
}
`,
    });

    cases.push({
        title: "Async lambda that does capture this",
        func: async () => { console.log(this); },
        expectText: undefined,
        error: `Error serializing function 'func': tsClosureCases.js(0,0)

function 'func': tsClosureCases.js(0,0): which could not be serialized because
  arrow function captured 'this'. Assign 'this' to another name outside function and capture that.

Function code:
  () => __awaiter(this, void 0, void 0, function* () { console.log(this); })
`,
    });

    cases.push({
        title: "Async function that does not capture this",
        func: async function() { },
        expectText: `exports.handler = __f0;
${awaiterCode}
function __f0() {
  return (function() {
    with({ __awaiter: __f1 }) {

return function () {
            return __awaiter(this, void 0, void 0, function* () { });
        };

    }
  }).apply(undefined, undefined).apply(this, arguments);
}
`,
    });

    cases.push({
        title: "Async function that does capture this",
        func: async function () { console.log(this); },
        expectText: `exports.handler = __f0;
${awaiterCode}
function __f0() {
  return (function() {
    with({ __awaiter: __f1 }) {

return function () {
            return __awaiter(this, void 0, void 0, function* () { console.log(this); });
        };

    }
  }).apply(undefined, undefined).apply(this, arguments);
}
`,
    });

    cases.push({
        title: "Arrow closure with this and arguments capture",
        func: (function() { return () => { console.log(this + arguments); } }).apply(this, [0, 1]),
        expectText: undefined,
        error: `Error serializing function '<anonymous>': tsClosureCases.js(0,0)

function '<anonymous>': tsClosureCases.js(0,0): which could not be serialized because
  arrow function captured 'this'. Assign 'this' to another name outside function and capture that.

Function code:
  () => { console.log(this + arguments); }
`,
    });

    cases.push({
        title: "Arrow closure with this capture inside function closure",
        func: function () { () => { console.log(this); } },
        expectText: `exports.handler = __f0;

function __f0() {
  return (function() {
    with({  }) {

return function () { () => { console.log(this); }; };

    }
  }).apply(undefined, undefined).apply(this, arguments);
}
`,
    });

    cases.push({
        title: "Arrow closure with this and arguments capture inside function closure",
        func: function () { () => { console.log(this + arguments); } },
        expectText: `exports.handler = __f0;

function __f0() {
  return (function() {
    with({  }) {

return function () { () => { console.log(this + arguments); }; };

    }
  }).apply(undefined, undefined).apply(this, arguments);
}
`,
    });

    {
        class Task {
            run: any;
            constructor() {
                this.run = async function() { };
            }
        }

        const task = new Task();

        cases.push({
            title: "Invocation of async function that does not capture this #1",
            func: async function() { await task.run(); },
            expectText: `exports.handler = __f0;

var __task = {run: __f2};

function __f1() {
  return (function() {
    with({  }) {

return function (thisArg, _arguments, P, generator) {
    return new (P || (P = Promise))(function (resolve, reject) {
        function fulfilled(value) { try { step(generator.next(value)); } catch (e) { reject(e); } }
        function rejected(value) { try { step(generator["throw"](value)); } catch (e) { reject(e); } }
        function step(result) { result.done ? resolve(result.value) : new P(function (resolve) { resolve(result.value); }).then(fulfilled, rejected); }
        step((generator = generator.apply(thisArg, _arguments || [])).next());
    });
};

    }
  }).apply(undefined, undefined).apply(this, arguments);
}

function __f2() {
  return (function() {
    with({ __awaiter: __f1 }) {

return function () {
                    return __awaiter(this, void 0, void 0, function* () { });
                };

    }
  }).apply(undefined, undefined).apply(this, arguments);
}

function __f0() {
  return (function() {
    with({ __awaiter: __f1, task: __task }) {

return function () {
                return __awaiter(this, void 0, void 0, function* () { yield task.run(); });
            };

    }
  }).apply(undefined, undefined).apply(this, arguments);
}
`,
        });
    }

    {
        class Task {
            run: any;
            constructor() {
                this.run = async function() { console.log(this); };
            }
        }

        const task = new Task();

        cases.push({
            title: "Invocation of async function that does capture this #1",
            func: async function() { await task.run(); },
            expectText: `exports.handler = __f0;

var __task_proto = {};
Object.defineProperty(__task_proto, "constructor", { configurable: true, writable: true, value: __f2 });
var __task = Object.create(__task_proto);
__task.run = __f3;

function __f1() {
  return (function() {
    with({  }) {

return function (thisArg, _arguments, P, generator) {
    return new (P || (P = Promise))(function (resolve, reject) {
        function fulfilled(value) { try { step(generator.next(value)); } catch (e) { reject(e); } }
        function rejected(value) { try { step(generator["throw"](value)); } catch (e) { reject(e); } }
        function step(result) { result.done ? resolve(result.value) : new P(function (resolve) { resolve(result.value); }).then(fulfilled, rejected); }
        step((generator = generator.apply(thisArg, _arguments || [])).next());
    });
};

    }
  }).apply(undefined, undefined).apply(this, arguments);
}

function __f2() {
  return (function() {
    with({ __awaiter: __f1 }) {

return function /*constructor*/() {
                this.run = function () {
                    return __awaiter(this, void 0, void 0, function* () { console.log(this); });
                };
            };

    }
  }).apply(undefined, undefined).apply(this, arguments);
}

function __f3() {
  return (function() {
    with({ __awaiter: __f1 }) {

return function () {
                    return __awaiter(this, void 0, void 0, function* () { console.log(this); });
                };

    }
  }).apply(undefined, undefined).apply(this, arguments);
}

function __f0() {
  return (function() {
    with({ __awaiter: __f1, task: __task }) {

return function () {
                return __awaiter(this, void 0, void 0, function* () { yield task.run(); });
            };

    }
  }).apply(undefined, undefined).apply(this, arguments);
}
`,
        });
    }

    {
        class Task {
            run: any;
            constructor() {
                this.run = async () => { };
            }
        }

        const task = new Task();

        cases.push({
            title: "Invocation of async lambda that does not capture this #1",
            func: async function() { await task.run(); },
            expectText: `exports.handler = __f0;

var __task = {run: __f2};

function __f1() {
  return (function() {
    with({  }) {

return function (thisArg, _arguments, P, generator) {
    return new (P || (P = Promise))(function (resolve, reject) {
        function fulfilled(value) { try { step(generator.next(value)); } catch (e) { reject(e); } }
        function rejected(value) { try { step(generator["throw"](value)); } catch (e) { reject(e); } }
        function step(result) { result.done ? resolve(result.value) : new P(function (resolve) { resolve(result.value); }).then(fulfilled, rejected); }
        step((generator = generator.apply(thisArg, _arguments || [])).next());
    });
};

    }
  }).apply(undefined, undefined).apply(this, arguments);
}

function __f2() {
  return (function() {
    with({ __awaiter: __f1 }) {

return () => __awaiter(this, void 0, void 0, function* () { });

    }
  }).apply(undefined, undefined).apply(this, arguments);
}

function __f0() {
  return (function() {
    with({ __awaiter: __f1, task: __task }) {

return function () {
                return __awaiter(this, void 0, void 0, function* () { yield task.run(); });
            };

    }
  }).apply(undefined, undefined).apply(this, arguments);
}
`,
        });
    }

    {
        class Task {
            run: any;
            constructor() {
                this.run = async () => { console.log(this); };
            }
        }

        const task = new Task();

        cases.push({
            title: "Invocation of async lambda that capture this #1",
            func: async function() { await task.run(); },
            expectText: undefined,
            error: `Error serializing function 'func': tsClosureCases.js(0,0)

function 'func': tsClosureCases.js(0,0): captured
  variable 'task' which indirectly referenced
    function '<anonymous>': tsClosureCases.js(0,0): which could not be serialized because
      arrow function captured 'this'. Assign 'this' to another name outside function and capture that.

Function code:
  () => __awaiter(this, void 0, void 0, function* () { console.log(this); })
`,
        });
    }

    cases.push({
        title: "Empty function closure w/ args",
        func: function (x: any, y: any, z: any) { },
        expectText: `exports.handler = __f0;

function __f0() {
  return (function() {
    with({  }) {

return function (x, y, z) { };

    }
  }).apply(undefined, undefined).apply(this, arguments);
}
`,
    });

    cases.push({
        title: "Empty arrow closure w/ args",
        func: (x: any, y: any, z: any) => { },
        expectText: `exports.handler = __f0;

function __f0() {
  return (function() {
    with({  }) {

return (x, y, z) => { };

    }
  }).apply(undefined, undefined).apply(this, arguments);
}
`,
    });

    // Serialize captures.
    cases.push({
        title: "Doesn't serialize global captures",
        func: () => { console.log("Just a global object reference"); },
        expectText: `exports.handler = __f0;

function __f0() {
  return (function() {
    with({  }) {

return () => { console.log("Just a global object reference"); };

    }
  }).apply(undefined, undefined).apply(this, arguments);
}
`,
    });
    {
        const a = -0;
        const b = -0.0;
        const c = Infinity;
        const d = -Infinity;
        const e = NaN;
        const f = Number.MAX_SAFE_INTEGER;
        const g = Number.MAX_VALUE;
        const h = Number.MIN_SAFE_INTEGER;
        const i = Number.MIN_VALUE;

        cases.push({
            title: "Handle edge-case literals",
            func: () => { const x = [a, b, c, d, e, f, g, h, i]; },
            expectText: `exports.handler = __f0;

function __f0() {
  return (function() {
    with({ a: -0, b: -0, c: Infinity, d: -Infinity, e: NaN, f: 9007199254740991, g: 1.7976931348623157e+308, h: -9007199254740991, i: 5e-324 }) {

return () => { const x = [a, b, c, d, e, f, g, h, i]; };

    }
  }).apply(undefined, undefined).apply(this, arguments);
}
`,
        });
    }
    {
        const wcap = "foo";
        const xcap = 97;
        const ycap = [ true, -1, "yup" ];
        const zcap = {
            a: "a",
            b: false,
            c: [ 0 ],
        };
        cases.push({
            title: "Serializes basic captures",
            func: () => { console.log(wcap + `${xcap}` + ycap.length + eval(zcap.a + zcap.b + zcap.c)); },
            expectText: `exports.handler = __f0;

var __ycap = [true, -1, "yup"];
var __zcap = {};
__zcap.a = "a";
__zcap.b = false;
var __zcap_c = [0];
__zcap.c = __zcap_c;

function __f0() {
  return (function() {
    with({ wcap: "foo", xcap: 97, ycap: __ycap, zcap: __zcap }) {

return () => { console.log(wcap + \`\${xcap}\` + ycap.length + eval(zcap.a + zcap.b + zcap.c)); };

    }
  }).apply(undefined, undefined).apply(this, arguments);
}
`,
        });
    }
    {
        let nocap1 = 1, nocap2 = 2, nocap3 = 3, nocap4 = 4, nocap5 = 5, nocap6 = 6, nocap7 = 7;
        let nocap8 = 8, nocap9 = 9, nocap10 = 10;
        let cap1 = 100, cap2 = 200, cap3 = 300, cap4 = 400, cap5 = 500, cap6 = 600, cap7 = 700;
        let cap8 = 800;

        const functext = `(nocap1, nocap2) => {
    let zz = nocap1 + nocap2; // not a capture: args
    let yy = nocap3; // not a capture: var later on
    if (zz) {
        zz += cap1; // true capture
        let cap1 = 9; // because let is properly scoped
        zz += nocap4; // not a capture
        var nocap4 = 7; // because var is function scoped
        zz += cap2; // true capture
        const cap2 = 33;
        var nocap3 = 8; // block the above capture
    }
    let f1 = (nocap5) => {
        yy += nocap5; // not a capture: args
        cap3++; // capture
    };
    let f2 = (function (nocap6) {
        zz += nocap6; // not a capture: args
        if (cap4) { // capture
            yy = 0;
        }
    });
    let www = nocap7(); // not a capture; it is defined below
    if (true) {
        function nocap7() {
        }
    }
    let [{t: [nocap8]},,nocap9 = "hello",...nocap10] = [{t: [true]},null,undefined,1,2];
    let vvv = [nocap8, nocap9, nocap10]; // not a capture; declarations from destructuring
    let aaa = { // captures in property and method declarations
        [cap5]: cap6,
        [cap7]() {
            cap8
        }
    }
}`;
        cases.push({
            title: "Doesn't serialize non-free variables (but retains frees)",
            func: eval(functext),
            expectText: `exports.handler = __f0;

function __f0() {
  return (function() {
    with({ cap1: 100, cap2: 200, cap3: 300, cap4: 400, cap5: 500, cap6: 600, cap7: 700, cap8: 800 }) {

return (nocap1, nocap2) => {
    let zz = nocap1 + nocap2; // not a capture: args
    let yy = nocap3; // not a capture: var later on
    if (zz) {
        zz += cap1; // true capture
        let cap1 = 9; // because let is properly scoped
        zz += nocap4; // not a capture
        var nocap4 = 7; // because var is function scoped
        zz += cap2; // true capture
        const cap2 = 33;
        var nocap3 = 8; // block the above capture
    }
    let f1 = (nocap5) => {
        yy += nocap5; // not a capture: args
        cap3++; // capture
    };
    let f2 = (function (nocap6) {
        zz += nocap6; // not a capture: args
        if (cap4) { // capture
            yy = 0;
        }
    });
    let www = nocap7(); // not a capture; it is defined below
    if (true) {
        function nocap7() {
        }
    }
    let [{t: [nocap8]},,nocap9 = "hello",...nocap10] = [{t: [true]},null,undefined,1,2];
    let vvv = [nocap8, nocap9, nocap10]; // not a capture; declarations from destructuring
    let aaa = { // captures in property and method declarations
        [cap5]: cap6,
        [cap7]() {
            cap8
        }
    }
};

    }
  }).apply(undefined, undefined).apply(this, arguments);
}
`,
        });
    }
    {
        let nocap1 = 1;
        let cap1 = 100;

        cases.push({
            title: "Complex capturing cases #1",
            func: () => {
                // cap1 is captured here.
                // nocap1 introduces a new variable that shadows the outer one.
                let [nocap1 = cap1] = [];
                console.log(nocap1);
            },
            expectText: `exports.handler = __f0;

function __f0() {
  return (function() {
    with({ cap1: 100 }) {

return () => {
                // cap1 is captured here.
                // nocap1 introduces a new variable that shadows the outer one.
                let [nocap1 = cap1] = [];
                console.log(nocap1);
            };

    }
  }).apply(undefined, undefined).apply(this, arguments);
}
`,
        });
    }
    {
        let nocap1 = 1;
        let cap1 = 100;

        cases.push({
            title: "Complex capturing cases #2",
            func: () => {
    // cap1 is captured here.
    // nocap1 introduces a new variable that shadows the outer one.
    let {nocap1 = cap1} = {};
    console.log(nocap1);
},
            expectText: `exports.handler = __f0;

function __f0() {
  return (function() {
    with({ cap1: 100 }) {

return () => {
                // cap1 is captured here.
                // nocap1 introduces a new variable that shadows the outer one.
                let { nocap1 = cap1 } = {};
                console.log(nocap1);
            };

    }
  }).apply(undefined, undefined).apply(this, arguments);
}
`,
        });
    }
    {
        let nocap1 = 1;
        let cap1 = 100;

        cases.push({
            title: "Complex capturing cases #3",
            func: () => {
    // cap1 is captured here.
    // nocap1 introduces a new variable that shadows the outer one.
    let {x: nocap1 = cap1} = {};
    console.log(nocap1);
},
            expectText: `exports.handler = __f0;

function __f0() {
  return (function() {
    with({ cap1: 100 }) {

return () => {
                // cap1 is captured here.
                // nocap1 introduces a new variable that shadows the outer one.
                let { x: nocap1 = cap1 } = {};
                console.log(nocap1);
            };

    }
  }).apply(undefined, undefined).apply(this, arguments);
}
`,
        });
    }

    cases.push({
        title: "Don't capture built-ins",
        func: () => { let x: any = eval("undefined + null + NaN + Infinity + __filename"); require("os"); },
        expectText: `exports.handler = __f0;

function __f0() {
  return (function() {
    with({  }) {

return () => { let x = eval("undefined + null + NaN + Infinity + __filename"); require("os"); };

    }
  }).apply(undefined, undefined).apply(this, arguments);
}
`,
    });

    {
        const os = require("os");

        cases.push({
            title: "Capture built in module by ref",
            func: () => os,
            expectText: `exports.handler = __f0;

function __f0() {
  return (function() {
    with({ os: require("os") }) {

return () => os;

    }
  }).apply(undefined, undefined).apply(this, arguments);
}
`,
        });
    }

    {
        const os = require("os");

        cases.push({
            title: "Wrapped lambda function",
            func: (a: any,
                   b: any,
                   c: any) => {
                       const v =
                           os;
                       return { v };
                   },
            expectText: `exports.handler = __f0;

function __f0() {
  return (function() {
    with({ os: require("os") }) {

return (a, b, c) => {
                const v = os;
                return { v };
            };

    }
  }).apply(undefined, undefined).apply(this, arguments);
}
`,
        });
    }

    {
        const os = require("os");
        function wrap(handler: Function) {
            return () => handler;
        }

        const func = wrap(() => os);

        cases.push({
            title: "Capture module through indirect function references",
            func: func,
            expectText: `exports.handler = __f0;

function __f1() {
  return (function() {
    with({ os: require("os") }) {

return () => os;

    }
  }).apply(undefined, undefined).apply(this, arguments);
}

function __f0() {
  return (function() {
    with({ handler: __f1 }) {

return () => handler;

    }
  }).apply(undefined, undefined).apply(this, arguments);
}
`,
        });
    }

    {
        const util = require("../util");
        cases.push({
            title: "Capture user-defined module by value",
            func: () => util,
            expectText: `exports.handler = __f0;

var __util = {};
Object.defineProperty(__util, "__esModule", { value: true });
__util.asyncTest = __asyncTest;
__util.assertAsyncThrows = __assertAsyncThrows;

function __f1() {
  return (function() {
    with({  }) {

return function (thisArg, _arguments, P, generator) {
    return new (P || (P = Promise))(function (resolve, reject) {
        function fulfilled(value) { try { step(generator.next(value)); } catch (e) { reject(e); } }
        function rejected(value) { try { step(generator["throw"](value)); } catch (e) { reject(e); } }
        function step(result) { result.done ? resolve(result.value) : new P(function (resolve) { resolve(result.value); }).then(fulfilled, rejected); }
        step((generator = generator.apply(thisArg, _arguments || [])).next());
    });
};

    }
  }).apply(undefined, undefined).apply(this, arguments);
}

function __asyncTest() {
  return (function() {
    with({ __awaiter: __f1, asyncTest: __asyncTest }) {

return function /*asyncTest*/(test) {
    return (done) => {
        const go = () => __awaiter(this, void 0, void 0, function* () {
            let caught;
            try {
                yield test();
            }
            catch (err) {
                caught = err;
            }
            finally {
                done(caught);
            }
        });
        go();
    };
};

    }
  }).apply(undefined, undefined).apply(this, arguments);
}

function __assertAsyncThrows() {
  return (function() {
    with({ __awaiter: __f1, assert: require("assert"), assertAsyncThrows: __assertAsyncThrows }) {

return function /*assertAsyncThrows*/(test) {
    return __awaiter(this, void 0, void 0, function* () {
        try {
            yield test();
        }
        catch (err) {
            return err.message;
        }
        assert(false, "Function was expected to throw, but didn't");
        return "";
    });
};

    }
  }).apply(undefined, undefined).apply(this, arguments);
}

function __f0() {
  return (function() {
    with({ util: __util }) {

return () => util;

    }
  }).apply(undefined, undefined).apply(this, arguments);
}
`,
        });
    }

    cases.push({
        title: "Don't capture catch variables",
        func: () => { try { } catch (err) { console.log(err); } },
        expectText: `exports.handler = __f0;

function __f0() {
  return (function() {
    with({  }) {

return () => { try { }
        catch (err) {
            console.log(err);
        } };

    }
  }).apply(undefined, undefined).apply(this, arguments);
}
`,
    });

    // Recursive function serialization.
    {
        const fff = "fff!";
        const ggg = "ggg!";
        const xcap = {
            fff: function () { console.log(fff); },
            ggg: () => { console.log(ggg); },
            zzz: {
                a: [ (a1: any, a2: any) => { console.log(a1 + a2); } ],
            },
        };
        const func = () => {
    xcap.fff();
    xcap.ggg();
    xcap.zzz.a[0]("x", "y");
};

        cases.push({
            title: "Serializes recursive function captures",
            func: func,
            expectText: `exports.handler = __f0;

var __xcap = {};
__xcap.fff = __f1;
__xcap.ggg = __f2;
var __xcap_zzz = {};
var __xcap_zzz_a = [__f3];
__xcap_zzz.a = __xcap_zzz_a;
__xcap.zzz = __xcap_zzz;

function __f1() {
  return (function() {
    with({ fff: "fff!" }) {

return function () { console.log(fff); };

    }
  }).apply(undefined, undefined).apply(this, arguments);
}

function __f2() {
  return (function() {
    with({ ggg: "ggg!" }) {

return () => { console.log(ggg); };

    }
  }).apply(undefined, undefined).apply(this, arguments);
}

function __f3() {
  return (function() {
    with({  }) {

return (a1, a2) => { console.log(a1 + a2); };

    }
  }).apply(undefined, undefined).apply(this, arguments);
}

function __f0() {
  return (function() {
    with({ xcap: __xcap }) {

return () => {
            xcap.fff();
            xcap.ggg();
            xcap.zzz.a[0]("x", "y");
        };

    }
  }).apply(undefined, undefined).apply(this, arguments);
}
`,
        });
    }

    {
        class CapCap {
            constructor() {
                (<any>this).x = 42;
                (<any>this).f = () => { console.log((<any>this).x); };
            }
        }

        const cap: any = new CapCap();

        cases.push({
            title: "Serializes `this` capturing arrow functions",
            func: cap.f,
            expectText: undefined,
            error: `Error serializing function '<anonymous>': tsClosureCases.js(0,0)

function '<anonymous>': tsClosureCases.js(0,0): which could not be serialized because
  arrow function captured 'this'. Assign 'this' to another name outside function and capture that.

Function code:
  () => { console.log(this.x); }
`,
        });
    }

    cases.push({
        title: "Don't serialize `this` in function expressions",
        func: function() { return this; },
        expectText: `exports.handler = __f0;

function __f0() {
  return (function() {
    with({  }) {

return function () { return this; };

    }
  }).apply(undefined, undefined).apply(this, arguments);
}
`,
    });

    {
        const mutable: any = {};
        cases.push({
            title: "Serialize mutable objects by value at the time of capture (pre-mutation)",
            func: function() { return mutable; },
            expectText: `exports.handler = __f0;

var __mutable = {};

function __f0() {
  return (function() {
    with({ mutable: __mutable }) {

return function () { return mutable; };

    }
  }).apply(undefined, undefined).apply(this, arguments);
}
`,
            afters: [{
                pre: () => { mutable.timesTheyAreAChangin = true; },
                title: "Serialize mutable objects by value at the time of capture (post-mutation)",
                func: function() { return mutable; },
                expectText: `exports.handler = __f0;

var __mutable = {timesTheyAreAChangin: true};

function __f0() {
  return (function() {
    with({ mutable: __mutable }) {

return function () { return mutable; };

    }
  }).apply(undefined, undefined).apply(this, arguments);
}
`,
            }],
        });
    }

    {
        const v = { d: output(4) };
        cases.push({
            title: "Output capture",
            func: function () { console.log(v); },
            expectText: `exports.handler = __f0;

var __v = {};
var __v_d_proto = {};
__f1.prototype = __v_d_proto;
Object.defineProperty(__v_d_proto, "constructor", { configurable: true, writable: true, value: __f1 });
Object.defineProperty(__v_d_proto, "apply", { configurable: true, writable: true, value: __f2 });
Object.defineProperty(__v_d_proto, "get", { configurable: true, writable: true, value: __f3 });
var __v_d = Object.create(__v_d_proto);
__v_d.value = 4;
__v.d = __v_d;

function __f1() {
  return (function() {
    with({  }) {

return function /*constructor*/(value) {
        this.value = value;
    };

    }
  }).apply(undefined, undefined).apply(this, arguments);
}

function __f2() {
  return (function() {
    with({  }) {

return function /*apply*/(func) {
        throw new Error("'apply' is not allowed from inside a cloud-callback. Use 'get' to retrieve the value of this Output directly.");
    };

    }
  }).apply(undefined, undefined).apply(this, arguments);
}

function __f3() {
  return (function() {
    with({  }) {

return function /*get*/() {
        return this.value;
    };

    }
  }).apply(undefined, undefined).apply(this, arguments);
}

function __f0() {
  return (function() {
    with({ v: __v }) {

return function () { console.log(v); };

    }
  }).apply(undefined, undefined).apply(this, arguments);
}
`,
        });
    }

    {
        const v = {
            d1: output(4),
            d2: output("str"),
            d3: output(undefined),
            d4: output({ a: 1, b: true }),
        };
        cases.push({
            title: "Multiple output capture",
            func: function () { console.log(v); },
            expectText: `exports.handler = __f0;

var __v = {};
var __v_d1_proto = {};
__f1.prototype = __v_d1_proto;
Object.defineProperty(__v_d1_proto, "constructor", { configurable: true, writable: true, value: __f1 });
Object.defineProperty(__v_d1_proto, "apply", { configurable: true, writable: true, value: __f2 });
Object.defineProperty(__v_d1_proto, "get", { configurable: true, writable: true, value: __f3 });
var __v_d1 = Object.create(__v_d1_proto);
__v_d1.value = 4;
__v.d1 = __v_d1;
var __v_d2 = Object.create(__v_d1_proto);
__v_d2.value = "str";
__v.d2 = __v_d2;
var __v_d3 = Object.create(__v_d1_proto);
__v_d3.value = undefined;
__v.d3 = __v_d3;
var __v_d4 = Object.create(__v_d1_proto);
var __v_d4_value = {a: 1, b: true};
__v_d4.value = __v_d4_value;
__v.d4 = __v_d4;

function __f1() {
  return (function() {
    with({  }) {

return function /*constructor*/(value) {
        this.value = value;
    };

    }
  }).apply(undefined, undefined).apply(this, arguments);
}

function __f2() {
  return (function() {
    with({  }) {

return function /*apply*/(func) {
        throw new Error("'apply' is not allowed from inside a cloud-callback. Use 'get' to retrieve the value of this Output directly.");
    };

    }
  }).apply(undefined, undefined).apply(this, arguments);
}

function __f3() {
  return (function() {
    with({  }) {

return function /*get*/() {
        return this.value;
    };

    }
  }).apply(undefined, undefined).apply(this, arguments);
}

function __f0() {
  return (function() {
    with({ v: __v }) {

return function () { console.log(v); };

    }
  }).apply(undefined, undefined).apply(this, arguments);
}
`,
        });
    }

    {
        const v = {
            d1: output(4),
            d2: <any>undefined,
        };

        v.d2 = output({ a: 1, b: v });

        cases.push({
            title: "Recursive output capture",
            func: function () { console.log(v); },
            expectText: `exports.handler = __f0;

var __v = {};
var __v_d1_proto = {};
__f1.prototype = __v_d1_proto;
Object.defineProperty(__v_d1_proto, "constructor", { configurable: true, writable: true, value: __f1 });
Object.defineProperty(__v_d1_proto, "apply", { configurable: true, writable: true, value: __f2 });
Object.defineProperty(__v_d1_proto, "get", { configurable: true, writable: true, value: __f3 });
var __v_d1 = Object.create(__v_d1_proto);
__v_d1.value = 4;
__v.d1 = __v_d1;
var __v_d2 = Object.create(__v_d1_proto);
var __v_d2_value = {};
__v_d2_value.a = 1;
var __v_d2_value_b = {d1: 4, d2: undefined};
__v_d2_value.b = __v_d2_value_b;
__v_d2.value = __v_d2_value;
__v.d2 = __v_d2;

function __f1() {
  return (function() {
    with({  }) {

return function /*constructor*/(value) {
        this.value = value;
    };

    }
  }).apply(undefined, undefined).apply(this, arguments);
}

function __f2() {
  return (function() {
    with({  }) {

return function /*apply*/(func) {
        throw new Error("'apply' is not allowed from inside a cloud-callback. Use 'get' to retrieve the value of this Output directly.");
    };

    }
  }).apply(undefined, undefined).apply(this, arguments);
}

function __f3() {
  return (function() {
    with({  }) {

return function /*get*/() {
        return this.value;
    };

    }
  }).apply(undefined, undefined).apply(this, arguments);
}

function __f0() {
  return (function() {
    with({ v: __v }) {

return function () { console.log(v); };

    }
  }).apply(undefined, undefined).apply(this, arguments);
}
`,
        });
    }

    {
        const x = { a: 1, b: true };

        const o1 = output(x);
        const o2 = output(x);

        const y = { o1, o2 };
        const o3 = output(y);
        const o4 = output(y);

        const o5: any = { o3, o4 };

        o5.a = output(y);
        o5.b = y;
        o5.c = [output(y)];
        o5.d = [y];

        o5.a_1 = o5.a;
        o5.b_1 = o5.b;
        o5.c_1 = o5.c;
        o5.d_1 = o5.d;

        const o6 = output(o5);

        const v = { x, o1, o2, y, o3, o4, o5, o6 };
        cases.push({
            title: "Capturing same value through outputs multiple times",
            func: function () { console.log(v); },
            expectText: `exports.handler = __f0;

var __v = {};
var __v_x = {a: 1, b: true};
__v.x = __v_x;
var __v_o1_proto = {};
__f1.prototype = __v_o1_proto;
Object.defineProperty(__v_o1_proto, "constructor", { configurable: true, writable: true, value: __f1 });
Object.defineProperty(__v_o1_proto, "apply", { configurable: true, writable: true, value: __f2 });
Object.defineProperty(__v_o1_proto, "get", { configurable: true, writable: true, value: __f3 });
var __v_o1 = Object.create(__v_o1_proto);
var __v_o1_value = {a: 1, b: true};
__v_o1.value = __v_o1_value;
__v.o1 = __v_o1;
var __v_o2 = Object.create(__v_o1_proto);
var __v_o2_value = {a: 1, b: true};
__v_o2.value = __v_o2_value;
__v.o2 = __v_o2;
var __v_y = {};
__v_y.o1 = __v_o1;
__v_y.o2 = __v_o2;
__v.y = __v_y;
var __v_o3 = Object.create(__v_o1_proto);
var __v_o3_value = {};
var __v_o3_value_o1 = {a: 1, b: true};
__v_o3_value.o1 = __v_o3_value_o1;
var __v_o3_value_o2 = {a: 1, b: true};
__v_o3_value.o2 = __v_o3_value_o2;
__v_o3.value = __v_o3_value;
__v.o3 = __v_o3;
var __v_o4 = Object.create(__v_o1_proto);
var __v_o4_value = {};
var __v_o4_value_o1 = {a: 1, b: true};
__v_o4_value.o1 = __v_o4_value_o1;
var __v_o4_value_o2 = {a: 1, b: true};
__v_o4_value.o2 = __v_o4_value_o2;
__v_o4.value = __v_o4_value;
__v.o4 = __v_o4;
var __v_o5 = {};
__v_o5.o3 = __v_o3;
__v_o5.o4 = __v_o4;
var __v_o5_a = Object.create(__v_o1_proto);
var __v_o5_a_value = {};
var __v_o5_a_value_o1 = {a: 1, b: true};
__v_o5_a_value.o1 = __v_o5_a_value_o1;
var __v_o5_a_value_o2 = {a: 1, b: true};
__v_o5_a_value.o2 = __v_o5_a_value_o2;
__v_o5_a.value = __v_o5_a_value;
__v_o5.a = __v_o5_a;
__v_o5.b = __v_y;
var __v_o5_c = [];
var __v_o5_c_0 = Object.create(__v_o1_proto);
var __v_o5_c_0_value = {};
var __v_o5_c_0_value_o1 = {a: 1, b: true};
__v_o5_c_0_value.o1 = __v_o5_c_0_value_o1;
var __v_o5_c_0_value_o2 = {a: 1, b: true};
__v_o5_c_0_value.o2 = __v_o5_c_0_value_o2;
__v_o5_c_0.value = __v_o5_c_0_value;
__v_o5_c[0] = __v_o5_c_0;
__v_o5.c = __v_o5_c;
var __v_o5_d = [];
__v_o5_d[0] = __v_y;
__v_o5.d = __v_o5_d;
__v_o5.a_1 = __v_o5_a;
__v_o5.b_1 = __v_y;
__v_o5.c_1 = __v_o5_c;
__v_o5.d_1 = __v_o5_d;
__v.o5 = __v_o5;
var __v_o6 = Object.create(__v_o1_proto);
var __v_o6_value = {};
var __v_o6_value_o3 = {};
var __v_o6_value_o3_o1 = {a: 1, b: true};
__v_o6_value_o3.o1 = __v_o6_value_o3_o1;
var __v_o6_value_o3_o2 = {a: 1, b: true};
__v_o6_value_o3.o2 = __v_o6_value_o3_o2;
__v_o6_value.o3 = __v_o6_value_o3;
var __v_o6_value_o4 = {};
var __v_o6_value_o4_o1 = {a: 1, b: true};
__v_o6_value_o4.o1 = __v_o6_value_o4_o1;
var __v_o6_value_o4_o2 = {a: 1, b: true};
__v_o6_value_o4.o2 = __v_o6_value_o4_o2;
__v_o6_value.o4 = __v_o6_value_o4;
var __v_o6_value_a = {};
var __v_o6_value_a_o1 = {a: 1, b: true};
__v_o6_value_a.o1 = __v_o6_value_a_o1;
var __v_o6_value_a_o2 = {a: 1, b: true};
__v_o6_value_a.o2 = __v_o6_value_a_o2;
__v_o6_value.a = __v_o6_value_a;
var __v_o6_value_b = {};
var __v_o6_value_b_o1 = {a: 1, b: true};
__v_o6_value_b.o1 = __v_o6_value_b_o1;
var __v_o6_value_b_o2 = {a: 1, b: true};
__v_o6_value_b.o2 = __v_o6_value_b_o2;
__v_o6_value.b = __v_o6_value_b;
var __v_o6_value_c = [];
var __v_o6_value_c_0 = {};
var __v_o6_value_c_0_o1 = {a: 1, b: true};
__v_o6_value_c_0.o1 = __v_o6_value_c_0_o1;
var __v_o6_value_c_0_o2 = {a: 1, b: true};
__v_o6_value_c_0.o2 = __v_o6_value_c_0_o2;
__v_o6_value_c[0] = __v_o6_value_c_0;
__v_o6_value.c = __v_o6_value_c;
var __v_o6_value_d = [];
var __v_o6_value_d_0 = {};
var __v_o6_value_d_0_o1 = {a: 1, b: true};
__v_o6_value_d_0.o1 = __v_o6_value_d_0_o1;
var __v_o6_value_d_0_o2 = {a: 1, b: true};
__v_o6_value_d_0.o2 = __v_o6_value_d_0_o2;
__v_o6_value_d[0] = __v_o6_value_d_0;
__v_o6_value.d = __v_o6_value_d;
var __v_o6_value_a_1 = {};
var __v_o6_value_a_1_o1 = {a: 1, b: true};
__v_o6_value_a_1.o1 = __v_o6_value_a_1_o1;
var __v_o6_value_a_1_o2 = {a: 1, b: true};
__v_o6_value_a_1.o2 = __v_o6_value_a_1_o2;
__v_o6_value.a_1 = __v_o6_value_a_1;
var __v_o6_value_b_1 = {};
var __v_o6_value_b_1_o1 = {a: 1, b: true};
__v_o6_value_b_1.o1 = __v_o6_value_b_1_o1;
var __v_o6_value_b_1_o2 = {a: 1, b: true};
__v_o6_value_b_1.o2 = __v_o6_value_b_1_o2;
__v_o6_value.b_1 = __v_o6_value_b_1;
var __v_o6_value_c_1 = [];
var __v_o6_value_c_1_0 = {};
var __v_o6_value_c_1_0_o1 = {a: 1, b: true};
__v_o6_value_c_1_0.o1 = __v_o6_value_c_1_0_o1;
var __v_o6_value_c_1_0_o2 = {a: 1, b: true};
__v_o6_value_c_1_0.o2 = __v_o6_value_c_1_0_o2;
__v_o6_value_c_1[0] = __v_o6_value_c_1_0;
__v_o6_value.c_1 = __v_o6_value_c_1;
var __v_o6_value_d_1 = [];
var __v_o6_value_d_1_0 = {};
var __v_o6_value_d_1_0_o1 = {a: 1, b: true};
__v_o6_value_d_1_0.o1 = __v_o6_value_d_1_0_o1;
var __v_o6_value_d_1_0_o2 = {a: 1, b: true};
__v_o6_value_d_1_0.o2 = __v_o6_value_d_1_0_o2;
__v_o6_value_d_1[0] = __v_o6_value_d_1_0;
__v_o6_value.d_1 = __v_o6_value_d_1;
__v_o6.value = __v_o6_value;
__v.o6 = __v_o6;

function __f1() {
  return (function() {
    with({  }) {

return function /*constructor*/(value) {
        this.value = value;
    };

    }
  }).apply(undefined, undefined).apply(this, arguments);
}

function __f2() {
  return (function() {
    with({  }) {

return function /*apply*/(func) {
        throw new Error("'apply' is not allowed from inside a cloud-callback. Use 'get' to retrieve the value of this Output directly.");
    };

    }
  }).apply(undefined, undefined).apply(this, arguments);
}

function __f3() {
  return (function() {
    with({  }) {

return function /*get*/() {
        return this.value;
    };

    }
  }).apply(undefined, undefined).apply(this, arguments);
}

function __f0() {
  return (function() {
    with({ v: __v }) {

return function () { console.log(v); };

    }
  }).apply(undefined, undefined).apply(this, arguments);
}
`,
        });
    }

    {
        const obj = { method1() { return this.method2(); }, method2: () => { return; } };

        cases.push({
            title: "Capture object with methods",
            func: function () { console.log(obj); },
            expectText: `exports.handler = __f0;

var __obj = {method1: __f1, method2: __f2};

function __f1() {
  return (function() {
    with({  }) {

return function /*method1*/() { return this.method2(); };

    }
  }).apply(undefined, undefined).apply(this, arguments);
}

function __f2() {
  return (function() {
    with({  }) {

return () => { return; };

    }
  }).apply(undefined, undefined).apply(this, arguments);
}

function __f0() {
  return (function() {
    with({ obj: __obj }) {

return function () { console.log(obj); };

    }
  }).apply(undefined, undefined).apply(this, arguments);
}
`,
        });
    }

    {
        cases.push({
            title: "Undeclared variable in typeof",
            // @ts-ignore
            func: function () { const x = typeof a; },
            expectText: `exports.handler = __f0;

function __f0() {
  return (function() {
    with({ a: undefined }) {

return function () { const x = typeof a; };

    }
  }).apply(undefined, undefined).apply(this, arguments);
}
`,
        });
    }

    {
        const a = 0;
        cases.push({
            title: "Declared variable in typeof",
            // @ts-ignore
            func: function () { const x = typeof a; },
            expectText: `exports.handler = __f0;

function __f0() {
  return (function() {
    with({ a: 0 }) {

return function () { const x = typeof a; };

    }
  }).apply(undefined, undefined).apply(this, arguments);
}
`,
        });
    }

    {
        const array: any[] = [];
        const obj = { 80: "foo", arr: array };
        array.push(obj);

        cases.push({
            title: "Capture numeric property",
            func: function () { return array; },
            expectText: `exports.handler = __f0;

var __array = [];
var __array_0 = {};
__array_0["80"] = "foo";
__array_0.arr = __array;
__array[0] = __array_0;

function __f0() {
  return (function() {
    with({ array: __array }) {

return function () { return array; };

    }
  }).apply(undefined, undefined).apply(this, arguments);
}
`,
        });
    }

    {
        const outer: any = { o: 1 };
        const array = [outer];
        outer.b = array;
        const C = (function () {
            function C() {}
            C.prototype.m = function () { return this.n() + outer; };
            C.prototype.n = function () { return array; };
            (<any>C).m = function () { return this.n(); };
            return C;
        }());

        cases.push({
            title: "Serialize es5-style class",
            func: () => C,
            expectText: `exports.handler = __f0;

var __C_prototype = {};
Object.defineProperty(__C_prototype, "constructor", { configurable: true, writable: true, value: __C });
var __outer = {};
__outer.o = 1;
var __outer_b = [];
__outer_b[0] = __outer;
__outer.b = __outer_b;
__C_prototype.m = __f1;
__C_prototype.n = __f2;
__C.prototype = __C_prototype;
__C.m = __f3;

function __C() {
  return (function() {
    with({ C: __C }) {

return function /*C*/() { };

    }
  }).apply(undefined, undefined).apply(this, arguments);
}

function __f1() {
  return (function() {
    with({ outer: __outer }) {

return function () { return this.n() + outer; };

    }
  }).apply(undefined, undefined).apply(this, arguments);
}

function __f2() {
  return (function() {
    with({ array: __outer_b }) {

return function () { return array; };

    }
  }).apply(undefined, undefined).apply(this, arguments);
}

function __f3() {
  return (function() {
    with({  }) {

return function () { return this.n(); };

    }
  }).apply(undefined, undefined).apply(this, arguments);
}

function __f0() {
  return (function() {
    with({ C: __C }) {

return () => C;

    }
  }).apply(undefined, undefined).apply(this, arguments);
}
`,
        });
    }

    {
        const outer: any = { o: 1 };
        const array = [outer];
        outer.b = array;
        class C {
            public static s() { return array; }
            public m() { return this.n(); }
            public n() { return outer; }
        }
        cases.push({
            title: "Serialize class",
            func: () => C,
            expectText: `exports.handler = __f0;

var __f1_prototype = {};
Object.defineProperty(__f1_prototype, "constructor", { configurable: true, writable: true, value: __f1 });
Object.defineProperty(__f1_prototype, "m", { configurable: true, writable: true, value: __f2 });
var __outer = {};
__outer.o = 1;
var __outer_b = [];
__outer_b[0] = __outer;
__outer.b = __outer_b;
Object.defineProperty(__f1_prototype, "n", { configurable: true, writable: true, value: __f3 });
__f1.prototype = __f1_prototype;
__f1.s = __f4;

function __f1() {
  return (function() {
    with({  }) {

return function /*constructor*/() { };

    }
  }).apply(undefined, undefined).apply(this, arguments);
}

function __f2() {
  return (function() {
    with({  }) {

return function /*m*/() { return this.n(); };

    }
  }).apply(undefined, undefined).apply(this, arguments);
}

function __f3() {
  return (function() {
    with({ outer: __outer }) {

return function /*n*/() { return outer; };

    }
  }).apply(undefined, undefined).apply(this, arguments);
}

function __f4() {
  return (function() {
    with({ array: __outer_b }) {

return function /*s*/() { return array; };

    }
  }).apply(undefined, undefined).apply(this, arguments);
}

function __f0() {
  return (function() {
    with({ C: __f1 }) {

return () => C;

    }
  }).apply(undefined, undefined).apply(this, arguments);
}
`,
        });
    }

    {
        class C {
            private x: number;
            public static s() { return 0; }
            constructor() {
                this.x = 1;
            }
            public m() { return this.n(); }
            public n() { return 1; }
        }
        cases.push({
            title: "Serialize class with constructor and field",
            func: () => C,
            expectText: `exports.handler = __f0;

var __f1_prototype = {};
Object.defineProperty(__f1_prototype, "constructor", { configurable: true, writable: true, value: __f1 });
Object.defineProperty(__f1_prototype, "m", { configurable: true, writable: true, value: __f2 });
Object.defineProperty(__f1_prototype, "n", { configurable: true, writable: true, value: __f3 });
__f1.prototype = __f1_prototype;
__f1.s = __f4;

function __f1() {
  return (function() {
    with({  }) {

return function /*constructor*/() {
                this.x = 1;
            };

    }
  }).apply(undefined, undefined).apply(this, arguments);
}

function __f2() {
  return (function() {
    with({  }) {

return function /*m*/() { return this.n(); };

    }
  }).apply(undefined, undefined).apply(this, arguments);
}

function __f3() {
  return (function() {
    with({  }) {

return function /*n*/() { return 1; };

    }
  }).apply(undefined, undefined).apply(this, arguments);
}

function __f4() {
  return (function() {
    with({  }) {

return function /*s*/() { return 0; };

    }
  }).apply(undefined, undefined).apply(this, arguments);
}

function __f0() {
  return (function() {
    with({ C: __f1 }) {

return () => C;

    }
  }).apply(undefined, undefined).apply(this, arguments);
}
`,
        });
    }

    {
        class C {
            private x: number;
            public static s() { return 0; }
            constructor() {
                this.x = 1;
            }
            public m() { return this.n(); }
            public n() { return 1; }
        }
        cases.push({
            title: "Serialize constructed class",
            func: () => new C(),
            expectText: `exports.handler = __f0;

var __f1_prototype = {};
Object.defineProperty(__f1_prototype, "constructor", { configurable: true, writable: true, value: __f1 });
Object.defineProperty(__f1_prototype, "m", { configurable: true, writable: true, value: __f2 });
Object.defineProperty(__f1_prototype, "n", { configurable: true, writable: true, value: __f3 });
__f1.prototype = __f1_prototype;
__f1.s = __f4;

function __f1() {
  return (function() {
    with({  }) {

return function /*constructor*/() {
                this.x = 1;
            };

    }
  }).apply(undefined, undefined).apply(this, arguments);
}

function __f2() {
  return (function() {
    with({  }) {

return function /*m*/() { return this.n(); };

    }
  }).apply(undefined, undefined).apply(this, arguments);
}

function __f3() {
  return (function() {
    with({  }) {

return function /*n*/() { return 1; };

    }
  }).apply(undefined, undefined).apply(this, arguments);
}

function __f4() {
  return (function() {
    with({  }) {

return function /*s*/() { return 0; };

    }
  }).apply(undefined, undefined).apply(this, arguments);
}

function __f0() {
  return (function() {
    with({ C: __f1 }) {

return () => new C();

    }
  }).apply(undefined, undefined).apply(this, arguments);
}
`,
        });
    }

    {
        class C {
            public m() { return this.n(); }
            public n() { return 0; }
        }
        cases.push({
            title: "Serialize instance class methods",
            func: new C().m,
            expectText: `exports.handler = __f0;

function __f0() {
  return (function() {
    with({  }) {

return function /*m*/() { return this.n(); };

    }
  }).apply(undefined, undefined).apply(this, arguments);
}
`,
        });
    }

    {
        class C {
            public delete() { return 0; }
        }
        cases.push({
            title: "Serialize method with reserved name",
            func: new C().delete,
            expectText: `exports.handler = __f0;

function __f0() {
  return (function() {
    with({  }) {

return function /*delete*/() { return 0; };

    }
  }).apply(undefined, undefined).apply(this, arguments);
}
`,
        });
    }


    {
        class C {
            public static m() { return this.n(); }
            public static n() { return 0; }
        }
        cases.push({
            title: "Serialize static class methods",
            func: C.m,
            expectText: `exports.handler = __f0;

function __f0() {
  return (function() {
    with({  }) {

return function /*m*/() { return this.n(); };

    }
  }).apply(undefined, undefined).apply(this, arguments);
}
`,
        });
    }

    {
        const D = (function () {
            function D() {
                ;
            }
            (<any>D).m = function () { return this.n(); };
            (<any>D).n = function () { return 0; };
            return D;
        }());
        cases.push({
            title: "Serialize static class methods (es5 class style)",
            func: (<any>D).m,
            expectText: `exports.handler = __f0;

function __f0() {
  return (function() {
    with({  }) {

return function () { return this.n(); };

    }
  }).apply(undefined, undefined).apply(this, arguments);
}
`,
        });
    }

    {
        const array: any[] = [1];
        array.push(array);

        cases.push({
            title: "Cyclic object #1",
            func: () => array,
            expectText: `exports.handler = __f0;

var __array = [];
__array[0] = 1;
__array[1] = __array;

function __f0() {
  return (function() {
    with({ array: __array }) {

return () => array;

    }
  }).apply(undefined, undefined).apply(this, arguments);
}
`,
        });
    }

    {
        const obj: any = {a: 1};
        obj.b = obj;

        cases.push({
            title: "Cyclic object #2",
            func: () => obj,
            expectText: `exports.handler = __f0;

var __obj = {};
__obj.a = 1;
__obj.b = __obj;

function __f0() {
  return (function() {
    with({ obj: __obj }) {

return () => obj;

    }
  }).apply(undefined, undefined).apply(this, arguments);
}
`,
        });
    }

    {
        const obj: any = {a: []};
        obj.a.push(obj);
        obj.b = obj.a;

        cases.push({
            title: "Cyclic object #3",
            func: () => obj,
            expectText: `exports.handler = __f0;

var __obj = {};
var __obj_a = [];
__obj_a[0] = __obj;
__obj.a = __obj_a;
__obj.b = __obj_a;

function __f0() {
  return (function() {
    with({ obj: __obj }) {

return () => obj;

    }
  }).apply(undefined, undefined).apply(this, arguments);
}
`,
        });
    }

    {
        const obj: any = {a: []};
        obj.a.push(obj);
        obj.b = obj.a;
        const obj2 = [obj, obj];

        cases.push({
            title: "Cyclic object #4",
            func: () => obj2,
            expectText: `exports.handler = __f0;

var __obj2 = [];
var __obj2_0 = {};
var __obj2_0_a = [];
__obj2_0_a[0] = __obj2_0;
__obj2_0.a = __obj2_0_a;
__obj2_0.b = __obj2_0_a;
__obj2[0] = __obj2_0;
__obj2[1] = __obj2_0;

function __f0() {
  return (function() {
    with({ obj2: __obj2 }) {

return () => obj2;

    }
  }).apply(undefined, undefined).apply(this, arguments);
}
`,
        });
    }

    {
        const obj: any = {a: 1};

        function f1() { return obj; }
        function f2() { console.log(obj); }

        cases.push({
            title: "Object captured across multiple functions",
            func: () => { f1(); obj.a = 2; f2(); },
            expectText: `exports.handler = __f0;

var __obj = {a: 1};

function __f1() {
  return (function() {
    with({ obj: __obj, f1: __f1 }) {

return function /*f1*/() { return obj; };

    }
  }).apply(undefined, undefined).apply(this, arguments);
}

function __f2() {
  return (function() {
    with({ obj: __obj, f2: __f2 }) {

return function /*f2*/() { console.log(obj); };

    }
  }).apply(undefined, undefined).apply(this, arguments);
}

function __f0() {
  return (function() {
    with({ f1: __f1, obj: __obj, f2: __f2 }) {

return () => { f1(); obj.a = 2; f2(); };

    }
  }).apply(undefined, undefined).apply(this, arguments);
}
`,
        });
    }

    {
        const v = {};
        Object.defineProperty(v, "key", {
            configurable: true,
            value: 1,
        });
        cases.push({
            title: "Complex property descriptor #1",
            func: () => v,
            expectText: `exports.handler = __f0;

var __v = {};
Object.defineProperty(__v, "key", { configurable: true, value: 1 });

function __f0() {
  return (function() {
    with({ v: __v }) {

return () => v;

    }
  }).apply(undefined, undefined).apply(this, arguments);
}
`,
        });
    }

    {
        const v = {};
        Object.defineProperty(v, "key", {
            writable: true,
            enumerable: true,
            value: 1,
        });
        cases.push({
            title: "Complex property descriptor #2",
            func: () => v,
            expectText: `exports.handler = __f0;

var __v = {};
Object.defineProperty(__v, "key", { enumerable: true, writable: true, value: 1 });

function __f0() {
  return (function() {
    with({ v: __v }) {

return () => v;

    }
  }).apply(undefined, undefined).apply(this, arguments);
}
`,
        });
    }

    {
        const v = [1, 2, 3];
        delete v[1];

        cases.push({
            title: "Test array #1",
            func: () => v,
            expectText: `exports.handler = __f0;

var __v = [];
__v[0] = 1;
__v[2] = 3;

function __f0() {
  return (function() {
    with({ v: __v }) {

return () => v;

    }
  }).apply(undefined, undefined).apply(this, arguments);
}
`,
        });
    }

    {
        const v = [1, 2, 3];
        delete v[1];
        (<any>v).foo = "";

        cases.push({
            title: "Test array #2",
            func: () => v,
            expectText: `exports.handler = __f0;

var __v = [];
__v[0] = 1;
__v[2] = 3;
__v.foo = "";

function __f0() {
  return (function() {
    with({ v: __v }) {

return () => v;

    }
  }).apply(undefined, undefined).apply(this, arguments);
}
`,
        });
    }

    {
        const v = () => { return 1; };
        (<any>v).foo = "bar";

        cases.push({
            title: "Test function with property",
            func: v,
            expectText: `exports.handler = __f0;

__f0.foo = "bar";

function __f0() {
  return (function() {
    with({  }) {

return () => { return 1; };

    }
  }).apply(undefined, undefined).apply(this, arguments);
}
`,
        });
    }

    {
        const x = Object.create(null);
        const v = () => { return x; };

        cases.push({
            title: "Test null prototype",
            func: v,
            expectText: `exports.handler = __f0;

var __x = Object.create(null);

function __f0() {
  return (function() {
    with({ x: __x }) {

return () => { return x; };

    }
  }).apply(undefined, undefined).apply(this, arguments);
}
`,
        });
    }

    {
        const x = Object.create(Number.prototype);
        const v = () => { return x; };

        cases.push({
            title: "Test non-default object prototype",
            func: v,
            expectText: `exports.handler = __f0;

var __x = Object.create(global.Number.prototype);

function __f0() {
  return (function() {
    with({ x: __x }) {

return () => { return x; };

    }
  }).apply(undefined, undefined).apply(this, arguments);
}
`,
        });
    }

    {
        const x = Object.create({ x() { return v; } });
        const v = () => { return x; };

        cases.push({
            title: "Test recursive prototype object prototype",
            func: v,
            expectText: `exports.handler = __f0;

var __x_proto = {x: __f1};
var __x = Object.create(__x_proto);

function __f1() {
  return (function() {
    with({ v: __f0 }) {

return function /*x*/() { return v; };

    }
  }).apply(undefined, undefined).apply(this, arguments);
}

function __f0() {
  return (function() {
    with({ x: __x }) {

return () => { return x; };

    }
  }).apply(undefined, undefined).apply(this, arguments);
}
`,
        });
    }

    {
        const v = () => { return 0; };
        Object.setPrototypeOf(v, () => { return 1; });

        cases.push({
            title: "Test non-default function prototype",
            func: v,
            expectText: `exports.handler = __f0;

Object.setPrototypeOf(__f0, __f1);

function __f0() {
  return (function() {
    with({  }) {

return () => { return 0; };

    }
  }).apply(undefined, undefined).apply(this, arguments);
}

function __f1() {
  return (function() {
    with({  }) {

return () => { return 1; };

    }
  }).apply(undefined, undefined).apply(this, arguments);
}
`,
        });
    }

    {
        function *f() { yield 1; }

        cases.push({
            title: "Test generator func",
            func: f,
            expectText: `exports.handler = __f;

var __f_prototype = Object.create(Object.getPrototypeOf((function*(){}).prototype));
__f.prototype = __f_prototype;
Object.setPrototypeOf(__f, Object.getPrototypeOf(function*(){}));

function __f() {
  return (function() {
    with({ f: __f }) {

return function* /*f*/() { yield 1; };

    }
  }).apply(undefined, undefined).apply(this, arguments);
}
`,
        });
    }

    {
        const gf = (function *() { yield 1; });

        cases.push({
            title: "Test anonymous generator func",
            func: gf,
            expectText: `exports.handler = __f0;

var __f0_prototype = Object.create(Object.getPrototypeOf((function*(){}).prototype));
__f0.prototype = __f0_prototype;
Object.setPrototypeOf(__f0, Object.getPrototypeOf(function*(){}));

function __f0() {
  return (function() {
    with({  }) {

return function* () { yield 1; };

    }
  }).apply(undefined, undefined).apply(this, arguments);
}
`,
        });
    }

    {
        class C {
            private _x: number;

            constructor() {
                this._x = 0;
            }

            get foo() {
                return this._x;
            }

            set foo(v: number) {
                this._x = v;
            }
        }

        cases.push({
            title: "Test getter/setter #1",
            func: () => C,
            expectText: `exports.handler = __f0;

var __f1_prototype = {};
Object.defineProperty(__f1_prototype, "constructor", { configurable: true, writable: true, value: __f1 });
Object.defineProperty(__f1_prototype, "foo", { configurable: true, get: __f2, set: __f3 });
__f1.prototype = __f1_prototype;

function __f1() {
  return (function() {
    with({  }) {

return function /*constructor*/() {
                this._x = 0;
            };

    }
  }).apply(undefined, undefined).apply(this, arguments);
}

function __f2() {
  return (function() {
    with({  }) {

return function /*foo*/() {
                return this._x;
            };

    }
  }).apply(undefined, undefined).apply(this, arguments);
}

function __f3() {
  return (function() {
    with({  }) {

return function /*foo*/(v) {
                this._x = v;
            };

    }
  }).apply(undefined, undefined).apply(this, arguments);
}

function __f0() {
  return (function() {
    with({ C: __f1 }) {

return () => C;

    }
  }).apply(undefined, undefined).apply(this, arguments);
}
`,
        });
    }

    {
        const methodName = "method name";
        class C {
            [methodName](a: number) {
                return a;
            }
        }

        cases.push({
            title: "Test computed method name.",
            func: () => C,
            expectText: `exports.handler = __f0;

var __f1_prototype = {};
Object.defineProperty(__f1_prototype, "constructor", { configurable: true, writable: true, value: __f1 });
Object.defineProperty(__f1_prototype, "method name", { configurable: true, writable: true, value: __f2 });
__f1.prototype = __f1_prototype;

function __f1() {
  return (function() {
    with({  }) {

return function /*constructor*/() { };

    }
  }).apply(undefined, undefined).apply(this, arguments);
}

function __f2() {
  return (function() {
    with({  }) {

return function (a) {
                return a;
            };

    }
  }).apply(undefined, undefined).apply(this, arguments);
}

function __f0() {
  return (function() {
    with({ C: __f1 }) {

return () => C;

    }
  }).apply(undefined, undefined).apply(this, arguments);
}
`,
        });
    }

    {
        const sym = Symbol("test_symbol");
        class C {
            [sym](a: number) {
                return a;
            }

            getSym() { return sym; }
        }

        cases.push({
            title: "Test symbols #1",
            func: () => C,
            expectText: `exports.handler = __f0;

var __f1_prototype = {};
Object.defineProperty(__f1_prototype, "constructor", { configurable: true, writable: true, value: __f1 });
var __sym = Object.create(global.Symbol.prototype);
Object.defineProperty(__f1_prototype, "getSym", { configurable: true, writable: true, value: __f2 });
Object.defineProperty(__f1_prototype, __sym, { configurable: true, writable: true, value: __f3 });
__f1.prototype = __f1_prototype;

function __f1() {
  return (function() {
    with({  }) {

return function /*constructor*/() { };

    }
  }).apply(undefined, undefined).apply(this, arguments);
}

function __f2() {
  return (function() {
    with({ sym: __sym }) {

return function /*getSym*/() { return sym; };

    }
  }).apply(undefined, undefined).apply(this, arguments);
}

function __f3() {
  return (function() {
    with({  }) {

return function (a) {
                return a;
            };

    }
  }).apply(undefined, undefined).apply(this, arguments);
}

function __f0() {
  return (function() {
    with({ C: __f1 }) {

return () => C;

    }
  }).apply(undefined, undefined).apply(this, arguments);
}
`,
        });
    }

    {
        class C {
            [Symbol.iterator](a: number) {
                return a;
            }
        }

        cases.push({
            title: "Test Symbol.iterator",
            func: () => C,
            expectText: `exports.handler = __f0;

var __f1_prototype = {};
Object.defineProperty(__f1_prototype, "constructor", { configurable: true, writable: true, value: __f1 });
Object.defineProperty(__f1_prototype, Symbol.iterator, { configurable: true, writable: true, value: __f2 });
__f1.prototype = __f1_prototype;

function __f1() {
  return (function() {
    with({  }) {

return function /*constructor*/() { };

    }
  }).apply(undefined, undefined).apply(this, arguments);
}

function __f2() {
  return (function() {
    with({  }) {

return function (a) {
                return a;
            };

    }
  }).apply(undefined, undefined).apply(this, arguments);
}

function __f0() {
  return (function() {
    with({ C: __f1 }) {

return () => C;

    }
  }).apply(undefined, undefined).apply(this, arguments);
}
`,
        });
    }

    {
        class D {
            public n: number;
            constructor(n: number) {
                this.n = n;
                console.log("DConstructor");
            }
            dMethod(x: number) { return x; }
            dVirtual() { return 1; }
        }
        class C extends D {
            constructor(n: number) {
                super(n + 1);
                console.log("CConstructor");
            }
            cMethod() {
                return "" +
                    super.dMethod + super["dMethod"] +
                    super.dMethod(1) + super["dMethod"](2) +
                    super.dMethod(super.dMethod(3));
                }
            dVirtual() { return 3; }
        }

        cases.push({
            title: "Test class extension",
            func: () => C,
            expectText: `exports.handler = __f0;

var __f2_prototype = {};
Object.defineProperty(__f2_prototype, "constructor", { configurable: true, writable: true, value: __f2 });
Object.defineProperty(__f2_prototype, "dMethod", { configurable: true, writable: true, value: __f3 });
Object.defineProperty(__f2_prototype, "dVirtual", { configurable: true, writable: true, value: __f4 });
__f2.prototype = __f2_prototype;
var __f1_prototype = Object.create(__f2_prototype);
Object.defineProperty(__f1_prototype, "constructor", { configurable: true, writable: true, value: __f1 });
Object.defineProperty(__f1_prototype, "cMethod", { configurable: true, writable: true, value: __f5 });
Object.defineProperty(__f1_prototype, "dVirtual", { configurable: true, writable: true, value: __f6 });
__f1.prototype = __f1_prototype;
Object.setPrototypeOf(__f1, __f2);

function __f2() {
  return (function() {
    with({  }) {

return function /*constructor*/(n) {
                this.n = n;
                console.log("DConstructor");
            };

    }
  }).apply(undefined, undefined).apply(this, arguments);
}

function __f3() {
  return (function() {
    with({  }) {

return function /*dMethod*/(x) { return x; };

    }
  }).apply(undefined, undefined).apply(this, arguments);
}

function __f4() {
  return (function() {
    with({  }) {

return function /*dVirtual*/() { return 1; };

    }
  }).apply(undefined, undefined).apply(this, arguments);
}

function __f1() {
  return (function() {
    with({ __super: __f2 }) {

return function /*constructor*/(n) {
    __super.call(this, n + 1);
    console.log("CConstructor");
};

    }
  }).apply(undefined, undefined).apply(this, arguments);
}

function __f5() {
  return (function() {
    with({ __super: __f2 }) {

return function /*cMethod*/() {
    return "" +
        __super.prototype.dMethod + __super.prototype["dMethod"] +
        __super.prototype.dMethod.call(this, 1) + __super.prototype["dMethod"].call(this, 2) +
        __super.prototype.dMethod.call(this, __super.prototype.dMethod.call(this, 3));
};

    }
  }).apply(undefined, undefined).apply(this, arguments);
}

function __f6() {
  return (function() {
    with({ __super: __f2 }) {

return function /*dVirtual*/() { return 3; };

    }
  }).apply(undefined, undefined).apply(this, arguments);
}

function __f0() {
  return (function() {
    with({ C: __f1 }) {

return () => C;

    }
  }).apply(undefined, undefined).apply(this, arguments);
}
`,
        });
    }

    {
        class A {
            public n: number;
            constructor(n: number) {
                this.n = n;
                console.log("AConstruction");
            }
            method(x: number) { return x; }
        }
        class B extends A {
            constructor(n: number) {
                super(n + 1);
                console.log("BConstructor");
            }
            method(n: number) { return 1 + super.method(n + 1); }
        }
        class C extends B {
            constructor(n: number) {
                super(n * 2);
                console.log("CConstructor");
            }
            method(n: number) { return 2 * super.method(n * 2); }
        }

        cases.push({
            title: "Three level inheritance",
            func: () => C,
            expectText: `exports.handler = __f0;

var __f3_prototype = {};
Object.defineProperty(__f3_prototype, "constructor", { configurable: true, writable: true, value: __f3 });
Object.defineProperty(__f3_prototype, "method", { configurable: true, writable: true, value: __f4 });
__f3.prototype = __f3_prototype;
var __f2_prototype = Object.create(__f3_prototype);
Object.defineProperty(__f2_prototype, "constructor", { configurable: true, writable: true, value: __f2 });
Object.defineProperty(__f2_prototype, "method", { configurable: true, writable: true, value: __f5 });
__f2.prototype = __f2_prototype;
Object.setPrototypeOf(__f2, __f3);
var __f1_prototype = Object.create(__f2_prototype);
Object.defineProperty(__f1_prototype, "constructor", { configurable: true, writable: true, value: __f1 });
Object.defineProperty(__f1_prototype, "method", { configurable: true, writable: true, value: __f6 });
__f1.prototype = __f1_prototype;
Object.setPrototypeOf(__f1, __f2);

function __f3() {
  return (function() {
    with({  }) {

return function /*constructor*/(n) {
                this.n = n;
                console.log("AConstruction");
            };

    }
  }).apply(undefined, undefined).apply(this, arguments);
}

function __f4() {
  return (function() {
    with({  }) {

return function /*method*/(x) { return x; };

    }
  }).apply(undefined, undefined).apply(this, arguments);
}

function __f2() {
  return (function() {
    with({ __super: __f3 }) {

return function /*constructor*/(n) {
    __super.call(this, n + 1);
    console.log("BConstructor");
};

    }
  }).apply(undefined, undefined).apply(this, arguments);
}

function __f5() {
  return (function() {
    with({ __super: __f3 }) {

return function /*method*/(n) { return 1 + __super.prototype.method.call(this, n + 1); };

    }
  }).apply(undefined, undefined).apply(this, arguments);
}

function __f1() {
  return (function() {
    with({ __super: __f2 }) {

return function /*constructor*/(n) {
    __super.call(this, n * 2);
    console.log("CConstructor");
};

    }
  }).apply(undefined, undefined).apply(this, arguments);
}

function __f6() {
  return (function() {
    with({ __super: __f2 }) {

return function /*method*/(n) { return 2 * __super.prototype.method.call(this, n * 2); };

    }
  }).apply(undefined, undefined).apply(this, arguments);
}

function __f0() {
  return (function() {
    with({ C: __f1 }) {

return () => C;

    }
  }).apply(undefined, undefined).apply(this, arguments);
}
`});
    }

    {
        const sym = Symbol();

        class A {
            public n: number;
            constructor(n: number) {
                this.n = n;
                console.log("AConstruction");
            }
            public [sym](x: number) { return x; }
        }
        class B extends A {
            constructor(n: number) {
                super(n + 1);
                console.log("BConstructor");
            }
            // @ts-ignore
            public [sym](n: number) { return 1 + super[sym](n + 1); }
        }
        class C extends B {
            constructor(n: number) {
                super(n * 2);
                console.log("CConstructor");
            }
            // @ts-ignore
            public [sym](n: number) { return 2 * super[sym](n * 2); }
        }

        cases.push({
            title: "Three level inheritance with symbols",
            func: () => C,
            expectText: `exports.handler = __f0;

var __f3_prototype = {};
Object.defineProperty(__f3_prototype, "constructor", { configurable: true, writable: true, value: __f3 });
var __f3_prototype_sym = Object.create(global.Symbol.prototype);
Object.defineProperty(__f3_prototype, __f3_prototype_sym, { configurable: true, writable: true, value: __f4 });
__f3.prototype = __f3_prototype;
var __f2_prototype = Object.create(__f3_prototype);
Object.defineProperty(__f2_prototype, "constructor", { configurable: true, writable: true, value: __f2 });
Object.defineProperty(__f2_prototype, __f3_prototype_sym, { configurable: true, writable: true, value: __f5 });
__f2.prototype = __f2_prototype;
Object.setPrototypeOf(__f2, __f3);
var __f1_prototype = Object.create(__f2_prototype);
Object.defineProperty(__f1_prototype, "constructor", { configurable: true, writable: true, value: __f1 });
Object.defineProperty(__f1_prototype, __f3_prototype_sym, { configurable: true, writable: true, value: __f6 });
__f1.prototype = __f1_prototype;
Object.setPrototypeOf(__f1, __f2);

function __f3() {
  return (function() {
    with({  }) {

return function /*constructor*/(n) {
                this.n = n;
                console.log("AConstruction");
            };

    }
  }).apply(undefined, undefined).apply(this, arguments);
}

function __f4() {
  return (function() {
    with({  }) {

return function (x) { return x; };

    }
  }).apply(undefined, undefined).apply(this, arguments);
}

function __f2() {
  return (function() {
    with({ __super: __f3 }) {

return function /*constructor*/(n) {
    __super.call(this, n + 1);
    console.log("BConstructor");
};

    }
  }).apply(undefined, undefined).apply(this, arguments);
}

function __f5() {
  return (function() {
    with({ sym: __f3_prototype_sym, __super: __f3 }) {

return function /*__computed*/(n) { return 1 + __super.prototype[sym].call(this, n + 1); };

    }
  }).apply(undefined, undefined).apply(this, arguments);
}

function __f1() {
  return (function() {
    with({ __super: __f2 }) {

return function /*constructor*/(n) {
    __super.call(this, n * 2);
    console.log("CConstructor");
};

    }
  }).apply(undefined, undefined).apply(this, arguments);
}

function __f6() {
  return (function() {
    with({ sym: __f3_prototype_sym, __super: __f2 }) {

return function /*__computed*/(n) { return 2 * __super.prototype[sym].call(this, n * 2); };

    }
  }).apply(undefined, undefined).apply(this, arguments);
}

function __f0() {
  return (function() {
    with({ C: __f1 }) {

return () => C;

    }
  }).apply(undefined, undefined).apply(this, arguments);
}
`});
    }

    {
        const sym = Symbol();

        class A {
            public n: number;
            static method(x: number) { return x; }
            static [sym](x: number) { return x * x; }
            constructor(n: number) {
                this.n = n;
                console.log("AConstruction");
            }
        }
        class B extends A {
            static method(n: number) { return 1 + super.method(n + 1); }
            // @ts-ignore
            static [sym](x: number) { return x * super[sym](x + 1); }
            constructor(n: number) {
                super(n + 1);
                console.log("BConstructor");
            }
        }

        cases.push({
            title: "Two level static inheritance",
            func: () => B,
            expectText: `exports.handler = __f0;

__f2.method = __f3;
var __f2_sym = Object.create(global.Symbol.prototype);
__f2[__f2_sym] = __f4;
__f1.method = __f5;
__f1[__f2_sym] = __f6;
Object.setPrototypeOf(__f1, __f2);

function __f2() {
  return (function() {
    with({  }) {

return function /*constructor*/(n) {
                this.n = n;
                console.log("AConstruction");
            };

    }
  }).apply(undefined, undefined).apply(this, arguments);
}

function __f3() {
  return (function() {
    with({  }) {

return function /*method*/(x) { return x; };

    }
  }).apply(undefined, undefined).apply(this, arguments);
}

function __f4() {
  return (function() {
    with({  }) {

return function (x) { return x * x; };

    }
  }).apply(undefined, undefined).apply(this, arguments);
}

function __f1() {
  return (function() {
    with({ __super: __f2 }) {

return function /*constructor*/(n) {
    __super.call(this, n + 1);
    console.log("BConstructor");
};

    }
  }).apply(undefined, undefined).apply(this, arguments);
}

function __f5() {
  return (function() {
    with({ __super: __f2 }) {

return function /*method*/(n) { return 1 + __super.method.call(this, n + 1); };

    }
  }).apply(undefined, undefined).apply(this, arguments);
}

function __f6() {
  return (function() {
    with({ sym: __f2_sym, __super: __f2 }) {

return function /*__computed*/(x) { return x * __super[sym].call(this, x + 1); };

    }
  }).apply(undefined, undefined).apply(this, arguments);
}

function __f0() {
  return (function() {
    with({ B: __f1 }) {

return () => B;

    }
  }).apply(undefined, undefined).apply(this, arguments);
}
`});
    }

    {
        const o = { a: 1, b: 2 };

        cases.push({
            title: "Capture subset of properties #1",
            func: function () { console.log(o.a); },
            expectText: `exports.handler = __f0;

var __o = {a: 1};

function __f0() {
  return (function() {
    with({ o: __o }) {

return function () { console.log(o.a); };

    }
  }).apply(undefined, undefined).apply(this, arguments);
}
`,
        });
    }

    {
        const o = { a: 1, b: 2, c: 3 };

        cases.push({
            title: "Capture subset of properties #2",
            func: function () { console.log(o.b + o.c); },
            expectText: `exports.handler = __f0;

var __o = {b: 2, c: 3};

function __f0() {
  return (function() {
    with({ o: __o }) {

return function () { console.log(o.b + o.c); };

    }
  }).apply(undefined, undefined).apply(this, arguments);
}
`,
        });
    }

    {
        const o = { a: 1, b: 2, c: 3 };

        cases.push({
            title: "Capture all if object is used as is.",
            func: function () { console.log(o); },
            expectText: `exports.handler = __f0;

var __o = {a: 1, b: 2, c: 3};

function __f0() {
  return (function() {
    with({ o: __o }) {

return function () { console.log(o); };

    }
  }).apply(undefined, undefined).apply(this, arguments);
}
`,
        });
    }

    {
        const o = { a: 1, b: 2, c() { return this; } };

        cases.push({
            title: "Capture all if object property is invoked, and it uses this.",
            func: function () { console.log(o.c()); },
            expectText: `exports.handler = __f0;

var __o = {a: 1, b: 2, c: __f1};

function __f1() {
  return (function() {
    with({  }) {

return function /*c*/() { return this; };

    }
  }).apply(undefined, undefined).apply(this, arguments);
}

function __f0() {
  return (function() {
    with({ o: __o }) {

return function () { console.log(o.c()); };

    }
  }).apply(undefined, undefined).apply(this, arguments);
}
`,
        });
    }

    {
        const o = { a: 1, b: 2, c() { const v = () => this; } };

        cases.push({
            title: "Capture all if object property is invoked, and it uses this in nested arrow function.",
            func: function () { console.log(o.c()); },
            expectText: `exports.handler = __f0;

var __o = {a: 1, b: 2, c: __f1};

function __f1() {
  return (function() {
    with({  }) {

return function /*c*/() { const v = () => this; };

    }
  }).apply(undefined, undefined).apply(this, arguments);
}

function __f0() {
  return (function() {
    with({ o: __o }) {

return function () { console.log(o.c()); };

    }
  }).apply(undefined, undefined).apply(this, arguments);
}
`,
        });
    }

    {
        const o = { a: 1, b: 2, c() { const v = function () { return this; }; } };

        cases.push({
            title: "Capture one if object property is invoked, but it uses this in nested function.",
            func: function () { console.log(o.c()); },
            expectText: `exports.handler = __f0;

var __o = {c: __f1};

function __f1() {
  return (function() {
    with({  }) {

return function /*c*/() { const v = function () { return this; }; };

    }
  }).apply(undefined, undefined).apply(this, arguments);
}

function __f0() {
  return (function() {
    with({ o: __o }) {

return function () { console.log(o.c()); };

    }
  }).apply(undefined, undefined).apply(this, arguments);
}
`,
        });
    }

    {
        const o = { a: 1, b: 2, c() { return this; } };

        cases.push({
            title: "Capture one if object property is captured, uses this, but is not invoked",
            func: function () { console.log(o.c); },
            expectText: `exports.handler = __f0;

var __o = {c: __f1};

function __f1() {
  return (function() {
    with({  }) {

return function /*c*/() { return this; };

    }
  }).apply(undefined, undefined).apply(this, arguments);
}

function __f0() {
  return (function() {
    with({ o: __o }) {

return function () { console.log(o.c); };

    }
  }).apply(undefined, undefined).apply(this, arguments);
}
`,
        });
    }

    {
        const o = { a: 1, b: 2, c() { return 0; } };

        cases.push({
            title: "Capture one if object property is invoked, and it does not use this.",
            func: function () { console.log(o.c()); },
            expectText: `exports.handler = __f0;

var __o = {c: __f1};

function __f1() {
  return (function() {
    with({  }) {

return function /*c*/() { return 0; };

    }
  }).apply(undefined, undefined).apply(this, arguments);
}

function __f0() {
  return (function() {
    with({ o: __o }) {

return function () { console.log(o.c()); };

    }
  }).apply(undefined, undefined).apply(this, arguments);
}
`,
        });
    }

    {
        const o = { a: 1, b: { c() { return this; } } };

        cases.push({
            title: "Capture subset if sub object property is invoked.",
            func: function () { console.log(o.b.c()); },
            expectText: `exports.handler = __f0;

var __o = {};
var __o_b = {c: __f1};
__o.b = __o_b;

function __f1() {
  return (function() {
    with({  }) {

return function /*c*/() { return this; };

    }
  }).apply(undefined, undefined).apply(this, arguments);
}

function __f0() {
  return (function() {
    with({ o: __o }) {

return function () { console.log(o.b.c()); };

    }
  }).apply(undefined, undefined).apply(this, arguments);
}
`,
});
    }

    {
        const o = { a: 1, get b() { return this; } };

        cases.push({
            title: "Capture all if getter and getter uses this.",
            func: function () { console.log(o.b); },
            expectText: `exports.handler = __f0;

var __o = {};
__o.a = 1;
Object.defineProperty(__o, "b", { configurable: true, enumerable: true, get: __f1 });

function __f1() {
  return (function() {
    with({  }) {

return function /*b*/() { return this; };

    }
  }).apply(undefined, undefined).apply(this, arguments);
}

function __f0() {
  return (function() {
    with({ o: __o }) {

return function () { console.log(o.b); };

    }
  }).apply(undefined, undefined).apply(this, arguments);
}
`,
});
    }

    {
        const o = { a: 1, get b() { return 0; } };

        cases.push({
            title: "Capture one if getter and getter does not use this.",
            func: function () { console.log(o.b); },
            expectText: `exports.handler = __f0;

var __o = {};
Object.defineProperty(__o, "b", { configurable: true, enumerable: true, get: __f1 });

function __f1() {
  return (function() {
    with({  }) {

return function /*b*/() { return 0; };

    }
  }).apply(undefined, undefined).apply(this, arguments);
}

function __f0() {
  return (function() {
    with({ o: __o }) {

return function () { console.log(o.b); };

    }
  }).apply(undefined, undefined).apply(this, arguments);
}
`,
});
    }

    {
        const o = { a: 1, b: 1, c: 2 };
        function f1() {
            console.log(o.a);
            f2();
        }

        function f2() {
            console.log(o.c);
        }

        cases.push({
            title: "Capture multi props from different contexts #1",
            func: f1,
            expectText: `exports.handler = __f1;

var __o = {a: 1, c: 2};

function __f2() {
  return (function() {
    with({ o: __o, f2: __f2 }) {

return function /*f2*/() {
            console.log(o.c);
        };

    }
  }).apply(undefined, undefined).apply(this, arguments);
}

function __f1() {
  return (function() {
    with({ o: __o, f2: __f2, f1: __f1 }) {

return function /*f1*/() {
            console.log(o.a);
            f2();
        };

    }
  }).apply(undefined, undefined).apply(this, arguments);
}
`,
});
    }

    {
        const o = { a: 1 };
        function f1() {
            // @ts-ignore
            console.log(o.c);
        }

        cases.push({
            title: "Do not capture non-existent prop",
            func: f1,
            expectText: `exports.handler = __f1;

var __o = {};

function __f1() {
  return (function() {
    with({ o: __o, f1: __f1 }) {

return function /*f1*/() {
            // @ts-ignore
            console.log(o.c);
        };

    }
  }).apply(undefined, undefined).apply(this, arguments);
}
`,
});
    }

    {
        const o = { a: 1, b: 1, c: 2 };
        function f1() {
            console.log(o.a);
            f2();
        }

        function f2() {
            console.log(o);
        }

        cases.push({
            title: "Capture all props from different contexts #1",
            func: f1,
            expectText: `exports.handler = __f1;

var __o = {a: 1, b: 1, c: 2};

function __f2() {
  return (function() {
    with({ o: __o, f2: __f2 }) {

return function /*f2*/() {
            console.log(o);
        };

    }
  }).apply(undefined, undefined).apply(this, arguments);
}

function __f1() {
  return (function() {
    with({ o: __o, f2: __f2, f1: __f1 }) {

return function /*f1*/() {
            console.log(o.a);
            f2();
        };

    }
  }).apply(undefined, undefined).apply(this, arguments);
}
`,
});
    }

    {
        const o = { a: 1, b: 1, c: 2 };
        function f1() {
            console.log(o);
            f2();
        }

        function f2() {
            console.log(o.a);
        }

        cases.push({
            title: "Capture all props from different contexts #2",
            func: f1,
            expectText: `exports.handler = __f1;

var __o = {a: 1, b: 1, c: 2};

function __f2() {
  return (function() {
    with({ o: __o, f2: __f2 }) {

return function /*f2*/() {
            console.log(o.a);
        };

    }
  }).apply(undefined, undefined).apply(this, arguments);
}

function __f1() {
  return (function() {
    with({ o: __o, f2: __f2, f1: __f1 }) {

return function /*f1*/() {
            console.log(o);
            f2();
        };

    }
  }).apply(undefined, undefined).apply(this, arguments);
}
`,
});
    }

    {
        class C {
            a: number;
            b: number;

            constructor() {
                this.a = 1;
                this.b = 2;
            }

            m() { console.log(this); }
        }
        const o = new C();

        cases.push({
            title: "Capture all props if prototype is and uses this #1",
            func: function () { o.m(); },
            expectText: `exports.handler = __f0;

var __o_proto = {};
__f1.prototype = __o_proto;
Object.defineProperty(__o_proto, "constructor", { configurable: true, writable: true, value: __f1 });
Object.defineProperty(__o_proto, "m", { configurable: true, writable: true, value: __f2 });
var __o = Object.create(__o_proto);
__o.a = 1;
__o.b = 2;

function __f1() {
  return (function() {
    with({  }) {

return function /*constructor*/() {
                this.a = 1;
                this.b = 2;
            };

    }
  }).apply(undefined, undefined).apply(this, arguments);
}

function __f2() {
  return (function() {
    with({  }) {

return function /*m*/() { console.log(this); };

    }
  }).apply(undefined, undefined).apply(this, arguments);
}

function __f0() {
  return (function() {
    with({ o: __o }) {

return function () { o.m(); };

    }
  }).apply(undefined, undefined).apply(this, arguments);
}
`,
        });
    }

    {
        class C {
            a: number;
            b: number;

            constructor() {
                this.a = 1;
                this.b = 2;
            }

            m() { }
        }
        const o = new C();

        cases.push({
            title: "Capture no props if prototype is used but does not use this #1",
            func: function () { o.m(); },
            expectText: `exports.handler = __f0;

var __o = {};
Object.defineProperty(__o, "m", { configurable: true, writable: true, value: __f1 });

function __f1() {
  return (function() {
    with({  }) {

return function /*m*/() { };

    }
  }).apply(undefined, undefined).apply(this, arguments);
}

function __f0() {
  return (function() {
    with({ o: __o }) {

return function () { o.m(); };

    }
  }).apply(undefined, undefined).apply(this, arguments);
}
`,
        });
    }

    {
        class C {
            a: number;

            constructor() {
                this.a = 1;
            }

            m() { (<any>this).n(); }
        }

        class D extends C {
            b: number;
            constructor() {
                super();
                this.b = 2;
            }
            n() {}
        }
        const o = new D();

        cases.push({
            title: "Capture all props if prototype is accessed #2",
            func: function () { o.m(); },
            expectText: `exports.handler = __f0;

var __o_proto_proto = {};
__f1.prototype = __o_proto_proto;
Object.defineProperty(__o_proto_proto, "constructor", { configurable: true, writable: true, value: __f1 });
Object.defineProperty(__o_proto_proto, "m", { configurable: true, writable: true, value: __f2 });
var __o_proto = Object.create(__o_proto_proto);
__f3.prototype = __o_proto;
Object.setPrototypeOf(__f3, __f1);
Object.defineProperty(__o_proto, "constructor", { configurable: true, writable: true, value: __f3 });
Object.defineProperty(__o_proto, "n", { configurable: true, writable: true, value: __f4 });
var __o = Object.create(__o_proto);
__o.a = 1;
__o.b = 2;

function __f1() {
  return (function() {
    with({  }) {

return function /*constructor*/() {
                this.a = 1;
            };

    }
  }).apply(undefined, undefined).apply(this, arguments);
}

function __f2() {
  return (function() {
    with({  }) {

return function /*m*/() { this.n(); };

    }
  }).apply(undefined, undefined).apply(this, arguments);
}

function __f3() {
  return (function() {
    with({ __super: __f1 }) {

return function /*constructor*/() {
    __super.call(this);
    this.b = 2;
};

    }
  }).apply(undefined, undefined).apply(this, arguments);
}

function __f4() {
  return (function() {
    with({ __super: __f1 }) {

return function /*n*/() { };

    }
  }).apply(undefined, undefined).apply(this, arguments);
}

function __f0() {
  return (function() {
    with({ o: __o }) {

return function () { o.m(); };

    }
  }).apply(undefined, undefined).apply(this, arguments);
}
`,
        });
    }

    {
        const table1: any = { primaryKey: 1, insert: () => { }, scan: () => { } };

        async function testScanReturnsAllValues() {
            await table1.insert({[table1.primaryKey.get()]: "val1", value1: 1, value2: "1"});
            await table1.insert({[table1.primaryKey.get()]: "val2", value1: 2, value2: "2"});

            const values = null;
            // @ts-ignore
            const value1 = values.find(v => v[table1.primaryKey.get()] === "val1");
            // @ts-ignore
            const value2 = values.find(v => v[table1.primaryKey.get()] === "val2");
        }

        cases.push({
            title: "Cloud table function",
            func: testScanReturnsAllValues,
            expectText: `exports.handler = __testScanReturnsAllValues;

var __table1 = {insert: __f1, primaryKey: 1};

function __f0() {
  return (function() {
    with({  }) {

return function (thisArg, _arguments, P, generator) {
    return new (P || (P = Promise))(function (resolve, reject) {
        function fulfilled(value) { try { step(generator.next(value)); } catch (e) { reject(e); } }
        function rejected(value) { try { step(generator["throw"](value)); } catch (e) { reject(e); } }
        function step(result) { result.done ? resolve(result.value) : new P(function (resolve) { resolve(result.value); }).then(fulfilled, rejected); }
        step((generator = generator.apply(thisArg, _arguments || [])).next());
    });
};

    }
  }).apply(undefined, undefined).apply(this, arguments);
}

function __f1() {
  return (function() {
    with({  }) {

return () => { };

    }
  }).apply(undefined, undefined).apply(this, arguments);
}

function __testScanReturnsAllValues() {
  return (function() {
    with({ __awaiter: __f0, table1: __table1, testScanReturnsAllValues: __testScanReturnsAllValues }) {

return function /*testScanReturnsAllValues*/() {
            return __awaiter(this, void 0, void 0, function* () {
                yield table1.insert({ [table1.primaryKey.get()]: "val1", value1: 1, value2: "1" });
                yield table1.insert({ [table1.primaryKey.get()]: "val2", value1: 2, value2: "2" });
                const values = null;
                // @ts-ignore
                const value1 = values.find(v => v[table1.primaryKey.get()] === "val1");
                // @ts-ignore
                const value2 = values.find(v => v[table1.primaryKey.get()] === "val2");
            });
        };

    }
  }).apply(undefined, undefined).apply(this, arguments);
}
`,
});
    }

    {
        const o = { a: 1, b: { x: 1, doNotCapture: true }, c: 2 };
        function f1() {
            console.log(o);
        }

        cases.push({
            title: "Do not capture #1",
            func: f1,
            expectText: `exports.handler = __f1;

var __o = {a: 1, b: undefined, c: 2};

function __f1() {
  return (function() {
    with({ o: __o, f1: __f1 }) {

return function /*f1*/() {
            console.log(o);
        };

    }
  }).apply(undefined, undefined).apply(this, arguments);
}
`,
});
    }

    {
        const o = { a: 1, b: () => console.log("the actual function") };
        (<any>o.b).doNotCapture = true;

        function f1() {
            console.log(o);
        }

        cases.push({
            title: "Do not capture #2",
            func: f1,
            expectText: `exports.handler = __f1;

var __o = {a: 1, b: __f0};

function __f0() {
  return (function() {
    with({ message: "Function 'b' cannot be called at runtime. It can only be used at deployment time.\\n\\nFunction code:\\n  () => console.log(\\"the actual function\\")\\n" }) {

return () => { throw new Error(message); };

    }
  }).apply(undefined, undefined).apply(this, arguments);
}

function __f1() {
  return (function() {
    with({ o: __o, f1: __f1 }) {

return function /*f1*/() {
            console.log(o);
        };

    }
  }).apply(undefined, undefined).apply(this, arguments);
}
`,
});
    }

    {
        const lambda1 = () => console.log(1);
        const lambda2 = () => console.log(1);

        function f3() {
            return (lambda1(), lambda2());
        }

        cases.push({
            title: "Merge simple functions",
            func: f3,
            expectText: `exports.handler = __f3;

function __f0() {
  return (function() {
    with({  }) {

return () => console.log(1);

    }
  }).apply(undefined, undefined).apply(this, arguments);
}

function __f3() {
  return (function() {
    with({ lambda1: __f0, lambda2: __f0, f3: __f3 }) {

return function /*f3*/() {
            return (lambda1(), lambda2());
        };

    }
  }).apply(undefined, undefined).apply(this, arguments);
}
`,
});
    }

    {
        const awaiter1 = function (thisArg: any, _arguments: any, P: any, generator: any) {
            return new (P || (P = Promise))(function (resolve: any, reject: any) {
                function fulfilled(value: any) { try { step(generator.next(value)); } catch (e) { reject(e); } }
                function rejected(value: any) { try { step(generator["throw"](value)); } catch (e) { reject(e); } }
                function step(result: any) { result.done ? resolve(result.value) : new P(function (resolve1: any) { resolve1(result.value); }).then(fulfilled, rejected); }
                step((generator = generator.apply(thisArg, _arguments || [])).next());
            });
        };
        const awaiter2 = function (thisArg: any, _arguments: any, P: any, generator: any) {
            return new (P || (P = Promise))(function (resolve: any, reject: any) {
                function fulfilled(value: any) { try { step(generator.next(value)); } catch (e) { reject(e); } }
                function rejected(value: any) { try { step(generator["throw"](value)); } catch (e) { reject(e); } }
                function step(result: any) { result.done ? resolve(result.value) : new P(function (resolve1: any) { resolve1(result.value); }).then(fulfilled, rejected); }
                step((generator = generator.apply(thisArg, _arguments || [])).next());
            });
        };

        function f3() {
            const v1 = awaiter1, v2 = awaiter2;
        }

        cases.push({
            title: "Share __awaiter functions",
            func: f3,
            expectText: `exports.handler = __f3;

function __f0() {
  return (function() {
    with({  }) {

return function (thisArg, _arguments, P, generator) {
            return new (P || (P = Promise))(function (resolve, reject) {
                function fulfilled(value) { try {
                    step(generator.next(value));
                }
                catch (e) {
                    reject(e);
                } }
                function rejected(value) { try {
                    step(generator["throw"](value));
                }
                catch (e) {
                    reject(e);
                } }
                function step(result) { result.done ? resolve(result.value) : new P(function (resolve1) { resolve1(result.value); }).then(fulfilled, rejected); }
                step((generator = generator.apply(thisArg, _arguments || [])).next());
            });
        };

    }
  }).apply(undefined, undefined).apply(this, arguments);
}

function __f3() {
  return (function() {
    with({ awaiter1: __f0, awaiter2: __f0, f3: __f3 }) {

return function /*f3*/() {
            const v1 = awaiter1, v2 = awaiter2;
        };

    }
  }).apply(undefined, undefined).apply(this, arguments);
}
`,
});
    }

    {
        cases.push({
            title: "Capture of exported variable #1",
            func: function () { console.log(exportedValue); },
            expectText: `exports.handler = __f0;

var __exports = {exportedValue: 42};

function __f0() {
  return (function() {
    with({ exports: __exports }) {

return function () { console.log(exports.exportedValue); };

    }
  }).apply(undefined, undefined).apply(this, arguments);
}
`,
        });
    }

    {
        cases.push({
            title: "Capture of exported variable #2",
            func: function () { console.log(exports.exportedValue); },
            expectText: `exports.handler = __f0;

var __exports = {exportedValue: 42};

function __f0() {
  return (function() {
    with({ exports: __exports }) {

return function () { console.log(exports.exportedValue); };

    }
  }).apply(undefined, undefined).apply(this, arguments);
}
`,
        });
    }

    {
        cases.push({
            title: "Capture of exported variable #3",
            func: function () { console.log(module.exports.exportedValue); },
            expectText: `exports.handler = __f0;

var __module = {};
var __module_exports = {exportedValue: 42};
__module.exports = __module_exports;

function __f0() {
  return (function() {
    with({ module: __module }) {

return function () { console.log(module.exports.exportedValue); };

    }
  }).apply(undefined, undefined).apply(this, arguments);
}
`,
        });
    }

    {

        function foo() {
            require("./util");
        }

        cases.push({
            title: "Required packages #1",
            func: function () { require("typescript"); foo(); if (true) { require("os") } },
            expectText: `exports.handler = __f0;

function __foo() {
  return (function() {
    with({ foo: __foo }) {

return function /*foo*/() {
            require("./util");
        };

    }
  }).apply(undefined, undefined).apply(this, arguments);
}

function __f0() {
  return (function() {
    with({ foo: __foo }) {

return function () { require("typescript"); foo(); if (true) {
                require("os");
            } };

    }
  }).apply(undefined, undefined).apply(this, arguments);
}
`,
        });
    }

    {
        const o = { a: 1, b: { c: 2, d: 3 } };

        cases.push({
            title: "Analyze property chain #1",
            func: function () { console.log(o.b.c); },
            expectText: `exports.handler = __f0;

var __o = {};
var __o_b = {c: 2};
__o.b = __o_b;

function __f0() {
  return (function() {
    with({ o: __o }) {

return function () { console.log(o.b.c); };

    }
  }).apply(undefined, undefined).apply(this, arguments);
}
`,
        });
    }

    {
        const o = { a: 1, b: { c: 2, d: 3 } };

        cases.push({
            title: "Analyze property chain #2",
            func: function () { console.log(o.b); console.log(o.b.c); },
            expectText: `exports.handler = __f0;

var __o = {};
var __o_b = {c: 2, d: 3};
__o.b = __o_b;

function __f0() {
  return (function() {
    with({ o: __o }) {

return function () { console.log(o.b); console.log(o.b.c); };

    }
  }).apply(undefined, undefined).apply(this, arguments);
}
`,
        });
    }

    {
        const o = { a: 1, b: { c: 2, d: 3 } };

        cases.push({
            title: "Analyze property chain #3",
            func: function () { console.log(o.b); },
            expectText: `exports.handler = __f0;

var __o = {};
var __o_b = {c: 2, d: 3};
__o.b = __o_b;

function __f0() {
  return (function() {
    with({ o: __o }) {

return function () { console.log(o.b); };

    }
  }).apply(undefined, undefined).apply(this, arguments);
}
`,
        });
    }

    {
        const o = { a: 1, b: { c: 2, d: 3 } };

        cases.push({
            title: "Analyze property chain #4",
            func: function () { console.log(o.a); },
            expectText: `exports.handler = __f0;

var __o = {a: 1};

function __f0() {
  return (function() {
    with({ o: __o }) {

return function () { console.log(o.a); };

    }
  }).apply(undefined, undefined).apply(this, arguments);
}
`,
        });
    }

    {
        const o = { a: 1, b: { c: { d: 1, e: 3 } } };

        cases.push({
            title: "Analyze property chain #5",
            func: function () { console.log(o.b.c.d); },
            expectText: `exports.handler = __f0;

var __o = {};
var __o_b = {};
var __o_b_c = {d: 1};
__o_b.c = __o_b_c;
__o.b = __o_b;

function __f0() {
  return (function() {
    with({ o: __o }) {

return function () { console.log(o.b.c.d); };

    }
  }).apply(undefined, undefined).apply(this, arguments);
}
`,
        });
    }

    {
        const o = { a: 1, b: { c: { d: 1, e: 3 } } };

        cases.push({
            title: "Analyze property chain #6",
            func: function () { console.log(o.b.c.d); console.log(o.b); },
            expectText: `exports.handler = __f0;

var __o = {};
var __o_b = {};
var __o_b_c = {d: 1, e: 3};
__o_b.c = __o_b_c;
__o.b = __o_b;

function __f0() {
  return (function() {
    with({ o: __o }) {

return function () { console.log(o.b.c.d); console.log(o.b); };

    }
  }).apply(undefined, undefined).apply(this, arguments);
}
`,
        });
    }

    {
        const o = { a: 1, b: { c: { d: 1, e: 3 } } };

        cases.push({
            title: "Analyze property chain #7",
            func: function () { console.log(o.b.c.d); console.log(o.b.c); },
            expectText: `exports.handler = __f0;

var __o = {};
var __o_b = {};
var __o_b_c = {d: 1, e: 3};
__o_b.c = __o_b_c;
__o.b = __o_b;

function __f0() {
  return (function() {
    with({ o: __o }) {

return function () { console.log(o.b.c.d); console.log(o.b.c); };

    }
  }).apply(undefined, undefined).apply(this, arguments);
}
`,
        });
    }

    {
        const o = { a: 1, b: { c: { d: 1, e: 3 } } };

        cases.push({
            title: "Analyze property chain #8",
            func: function () { console.log(o.b.c.d); console.log(o.b.c); console.log(o.b); },
            expectText: `exports.handler = __f0;

var __o = {};
var __o_b = {};
var __o_b_c = {d: 1, e: 3};
__o_b.c = __o_b_c;
__o.b = __o_b;

function __f0() {
  return (function() {
    with({ o: __o }) {

return function () { console.log(o.b.c.d); console.log(o.b.c); console.log(o.b); };

    }
  }).apply(undefined, undefined).apply(this, arguments);
}
`,
        });
    }

    {
        const o = { a: 1, b: function () { } };

        cases.push({
            title: "Analyze property chain #9",
            func: function () { console.log(o.b.name); },
            expectText: `exports.handler = __f0;

var __o = {b: __f1};

function __f1() {
  return (function() {
    with({  }) {

return function () { };

    }
  }).apply(undefined, undefined).apply(this, arguments);
}

function __f0() {
  return (function() {
    with({ o: __o }) {

return function () { console.log(o.b.name); };

    }
  }).apply(undefined, undefined).apply(this, arguments);
}
`,
        });
    }

    {
        const o = { a: 1, b: function () { } };

        cases.push({
            title: "Analyze property chain #10",
            func: function () { console.log(o.b.name); console.log(o.b()); },
            expectText: `exports.handler = __f0;

var __o = {b: __f1};

function __f1() {
  return (function() {
    with({  }) {

return function () { };

    }
  }).apply(undefined, undefined).apply(this, arguments);
}

function __f0() {
  return (function() {
    with({ o: __o }) {

return function () { console.log(o.b.name); console.log(o.b()); };

    }
  }).apply(undefined, undefined).apply(this, arguments);
}
`,
        });
    }

    {
        const o = { a: 1, b: function () { } };

        cases.push({
            title: "Analyze property chain #11",
            func: function () { console.log(o.b()); console.log(o.b.name); },
            expectText: `exports.handler = __f0;

var __o = {b: __f1};

function __f1() {
  return (function() {
    with({  }) {

return function () { };

    }
  }).apply(undefined, undefined).apply(this, arguments);
}

function __f0() {
  return (function() {
    with({ o: __o }) {

return function () { console.log(o.b()); console.log(o.b.name); };

    }
  }).apply(undefined, undefined).apply(this, arguments);
}
`,
        });
    }

    {
        const o = { a: 1, b: function () { return this; } };

        cases.push({
            title: "Analyze property chain #12",
            func: function () { console.log(o.b.name); console.log(o.b()); },
            expectText: `exports.handler = __f0;

var __o = {a: 1, b: __f1};

function __f1() {
  return (function() {
    with({  }) {

return function () { return this; };

    }
  }).apply(undefined, undefined).apply(this, arguments);
}

function __f0() {
  return (function() {
    with({ o: __o }) {

return function () { console.log(o.b.name); console.log(o.b()); };

    }
  }).apply(undefined, undefined).apply(this, arguments);
}
`,
        });
    }

    {
        const o = { a: 1, b: function () { return this; } };

        cases.push({
            title: "Analyze property chain #13",
            func: function () { console.log(o.b()); console.log(o.b.name); },
            expectText: `exports.handler = __f0;

var __o = {a: 1, b: __f1};

function __f1() {
  return (function() {
    with({  }) {

return function () { return this; };

    }
  }).apply(undefined, undefined).apply(this, arguments);
}

function __f0() {
  return (function() {
    with({ o: __o }) {

return function () { console.log(o.b()); console.log(o.b.name); };

    }
  }).apply(undefined, undefined).apply(this, arguments);
}
`,
        });
    }

    {
        const o1 = { c: 2, d: 3 };
        const o2 = { a: 1, b: o1 };

        cases.push({
            title: "Analyze property chain #14",
            func: function () { console.log(o2.b.d); console.log(o1); },
            expectText: `exports.handler = __f0;

var __o2 = {};
var __o2_b = {d: 3, c: 2};
__o2.b = __o2_b;

function __f0() {
  return (function() {
    with({ o2: __o2, o1: __o2_b }) {

return function () { console.log(o2.b.d); console.log(o1); };

    }
  }).apply(undefined, undefined).apply(this, arguments);
}
`,
        });
    }

    {
        const o1 = { c: 2, d: 3 };
        const o2 = { a: 1, b: o1 };

        cases.push({
            title: "Analyze property chain #15",
            func: function () { console.log(o1); console.log(o2.b.d); },
            expectText: `exports.handler = __f0;

var __o1 = {c: 2, d: 3};
var __o2 = {};
__o2.b = __o1;

function __f0() {
  return (function() {
    with({ o1: __o1, o2: __o2 }) {

return function () { console.log(o1); console.log(o2.b.d); };

    }
  }).apply(undefined, undefined).apply(this, arguments);
}
`,
        });
    }

    {
        const o1 = { c: 2, d: 3 };
        const o2 = { a: 1, b: o1 };
        const o3 = { a: 1, b: o1 };

        cases.push({
            title: "Analyze property chain #16",
            func: function () { console.log(o2.b.c); console.log(o3.b.d); },
            expectText: `exports.handler = __f0;

var __o2 = {};
var __o2_b = {c: 2, d: 3};
__o2.b = __o2_b;
var __o3 = {};
__o3.b = __o2_b;

function __f0() {
  return (function() {
    with({ o2: __o2, o3: __o3 }) {

return function () { console.log(o2.b.c); console.log(o3.b.d); };

    }
  }).apply(undefined, undefined).apply(this, arguments);
}
`,
        });
    }

    {
        const o1 = { c: 2, d: 3 };
        const o2 = { a: 1, b: o1 };
        const o3 = { a: 1, b: o1 };

        cases.push({
            title: "Analyze property chain #17",
            func: function () { console.log(o2.b.d); console.log(o3.b.d); },
            expectText: `exports.handler = __f0;

var __o2 = {};
var __o2_b = {d: 3};
__o2.b = __o2_b;
var __o3 = {};
__o3.b = __o2_b;

function __f0() {
  return (function() {
    with({ o2: __o2, o3: __o3 }) {

return function () { console.log(o2.b.d); console.log(o3.b.d); };

    }
  }).apply(undefined, undefined).apply(this, arguments);
}
`,
        });
    }

    {
        const o1 = { c: 2, d: 3 };
        const o2 = { a: 1, b: o1 };
        const o3 = { a: 1, b: o1 };

        cases.push({
            title: "Analyze property chain #18",
            func: function () { console.log(o2.b); console.log(o2.b.d); console.log(o3.b.d); },
            expectText: `exports.handler = __f0;

var __o2 = {};
var __o2_b = {c: 2, d: 3};
__o2.b = __o2_b;
var __o3 = {};
__o3.b = __o2_b;

function __f0() {
  return (function() {
    with({ o2: __o2, o3: __o3 }) {

return function () { console.log(o2.b); console.log(o2.b.d); console.log(o3.b.d); };

    }
  }).apply(undefined, undefined).apply(this, arguments);
}
`,
        });
    }

    {
        const o1 = { c: 2, d: 3 };
        const o2 = { a: 1, b: o1 };
        const o3 = { a: 1, b: o1 };

        cases.push({
            title: "Analyze property chain #19",
            func: function () { console.log(o2.b.d); console.log(o3.b.d); console.log(o2.b); },
            expectText: `exports.handler = __f0;

var __o2 = {};
var __o2_b = {c: 2, d: 3};
__o2.b = __o2_b;
var __o3 = {};
__o3.b = __o2_b;

function __f0() {
  return (function() {
    with({ o2: __o2, o3: __o3 }) {

return function () { console.log(o2.b.d); console.log(o3.b.d); console.log(o2.b); };

    }
  }).apply(undefined, undefined).apply(this, arguments);
}
`,
        });
    }

    {
        const o1 = { c: 2, d: 3 };
        const o2 = { a: 1, b: o1 };
        const o3 = { a: 1, b: o1 };

        cases.push({
            title: "Analyze property chain #20",
            func: function () { console.log(o2.b.d); console.log(o3.b.d); console.log(o1); },
            expectText: `exports.handler = __f0;

var __o2 = {};
var __o2_b = {d: 3, c: 2};
__o2.b = __o2_b;
var __o3 = {};
__o3.b = __o2_b;

function __f0() {
  return (function() {
    with({ o2: __o2, o3: __o3, o1: __o2_b }) {

return function () { console.log(o2.b.d); console.log(o3.b.d); console.log(o1); };

    }
  }).apply(undefined, undefined).apply(this, arguments);
}
`,
        });
    }

    {
        const o1 = { c: 2, d: 3 };
        const o2 = { a: 1, b: o1 };
        const o3 = { a: 1, b: o1 };

        cases.push({
            title: "Analyze property chain #21",
            func: function () { console.log(o1); console.log(o2.b.d); console.log(o3.b.d);  },
            expectText: `exports.handler = __f0;

var __o1 = {c: 2, d: 3};
var __o2 = {};
__o2.b = __o1;
var __o3 = {};
__o3.b = __o1;

function __f0() {
  return (function() {
    with({ o1: __o1, o2: __o2, o3: __o3 }) {

return function () { console.log(o1); console.log(o2.b.d); console.log(o3.b.d); };

    }
  }).apply(undefined, undefined).apply(this, arguments);
}
`,
        });
    }

    {
        const defaultsForThing = { config: { x: "x", y: "y" } };
        function getX() { return defaultsForThing.config.x }
        function getAll() { const x = getX(); return { x, y: defaultsForThing.config.y } }

        cases.push({
            title: "Analyze property chain #22",
            func: function () { console.log(getAll()); },
            expectText: `exports.handler = __f0;

var __defaultsForThing = {};
var __defaultsForThing_config = {x: "x", y: "y"};
__defaultsForThing.config = __defaultsForThing_config;

function __getX() {
  return (function() {
    with({ defaultsForThing: __defaultsForThing, getX: __getX }) {

return function /*getX*/() { return defaultsForThing.config.x; };

    }
  }).apply(undefined, undefined).apply(this, arguments);
}

function __getAll() {
  return (function() {
    with({ getX: __getX, defaultsForThing: __defaultsForThing, getAll: __getAll }) {

return function /*getAll*/() { const x = getX(); return { x, y: defaultsForThing.config.y }; };

    }
  }).apply(undefined, undefined).apply(this, arguments);
}

function __f0() {
  return (function() {
    with({ getAll: __getAll }) {

return function () { console.log(getAll()); };

    }
  }).apply(undefined, undefined).apply(this, arguments);
}
`,
        });
    }

    {
        const defaultsForThing = { config: { x: "x", y: "y" } };
        function getAll() { return { y: defaultsForThing.config.y } }

        cases.push({
            title: "Analyze property chain #23",
            func: function () { console.log(getAll()); },
            expectText: `exports.handler = __f0;

var __defaultsForThing = {};
var __defaultsForThing_config = {y: "y"};
__defaultsForThing.config = __defaultsForThing_config;

function __getAll() {
  return (function() {
    with({ defaultsForThing: __defaultsForThing, getAll: __getAll }) {

return function /*getAll*/() { return { y: defaultsForThing.config.y }; };

    }
  }).apply(undefined, undefined).apply(this, arguments);
}

function __f0() {
  return (function() {
    with({ getAll: __getAll }) {

return function () { console.log(getAll()); };

    }
  }).apply(undefined, undefined).apply(this, arguments);
}
`,
        });
    }

    {
        const config = { x: "x", y: "y" };
        function getX() { return config.x }
        function getAll() { const x = getX(); return { x, y: config.y } }

        cases.push({
            title: "Analyze property chain #24",
            func: function () { console.log(getAll()); },
            expectText: `exports.handler = __f0;

var __config = {x: "x", y: "y"};

function __getX() {
  return (function() {
    with({ config: __config, getX: __getX }) {

return function /*getX*/() { return config.x; };

    }
  }).apply(undefined, undefined).apply(this, arguments);
}

function __getAll() {
  return (function() {
    with({ getX: __getX, config: __config, getAll: __getAll }) {

return function /*getAll*/() { const x = getX(); return { x, y: config.y }; };

    }
  }).apply(undefined, undefined).apply(this, arguments);
}

function __f0() {
  return (function() {
    with({ getAll: __getAll }) {

return function () { console.log(getAll()); };

    }
  }).apply(undefined, undefined).apply(this, arguments);
}
`,
        });
    }

    {
        const defaultsForThing = { config: { x: "x", y: "y" } };
        function getX() { return defaultsForThing }
        function getAll() { const x = getX(); return { y: defaultsForThing.config.y } }

        cases.push({
            title: "Analyze property chain #25",
            func: function () { console.log(getAll()); },
            expectText: `exports.handler = __f0;

var __defaultsForThing = {};
var __defaultsForThing_config = {x: "x", y: "y"};
__defaultsForThing.config = __defaultsForThing_config;

function __getX() {
  return (function() {
    with({ defaultsForThing: __defaultsForThing, getX: __getX }) {

return function /*getX*/() { return defaultsForThing; };

    }
  }).apply(undefined, undefined).apply(this, arguments);
}

function __getAll() {
  return (function() {
    with({ getX: __getX, defaultsForThing: __defaultsForThing, getAll: __getAll }) {

return function /*getAll*/() { const x = getX(); return { y: defaultsForThing.config.y }; };

    }
  }).apply(undefined, undefined).apply(this, arguments);
}

function __f0() {
  return (function() {
    with({ getAll: __getAll }) {

return function () { console.log(getAll()); };

    }
  }).apply(undefined, undefined).apply(this, arguments);
}
`,
        });
    }

    {
        const defaultsForThing = { config: { x: "x", y: "y" } };
        function getX() { return defaultsForThing.config }
        function getAll() { const x = getX(); return { y: defaultsForThing.config.y } }

        cases.push({
            title: "Analyze property chain #26",
            func: function () { console.log(getAll()); },
            expectText: `exports.handler = __f0;

var __defaultsForThing = {};
var __defaultsForThing_config = {x: "x", y: "y"};
__defaultsForThing.config = __defaultsForThing_config;

function __getX() {
  return (function() {
    with({ defaultsForThing: __defaultsForThing, getX: __getX }) {

return function /*getX*/() { return defaultsForThing.config; };

    }
  }).apply(undefined, undefined).apply(this, arguments);
}

function __getAll() {
  return (function() {
    with({ getX: __getX, defaultsForThing: __defaultsForThing, getAll: __getAll }) {

return function /*getAll*/() { const x = getX(); return { y: defaultsForThing.config.y }; };

    }
  }).apply(undefined, undefined).apply(this, arguments);
}

function __f0() {
  return (function() {
    with({ getAll: __getAll }) {

return function () { console.log(getAll()); };

    }
  }).apply(undefined, undefined).apply(this, arguments);
}
`,
        });
    }

    {
        const defaultsForThing = { config: { x: "x", y: "y" } };
        function getX() { return defaultsForThing.config.x }
        function getAll() { const x = getX(); return { y: defaultsForThing } }

        cases.push({
            title: "Analyze property chain #27",
            func: function () { console.log(getAll()); },
            expectText: `exports.handler = __f0;

var __defaultsForThing = {};
var __defaultsForThing_config = {x: "x", y: "y"};
__defaultsForThing.config = __defaultsForThing_config;

function __getX() {
  return (function() {
    with({ defaultsForThing: __defaultsForThing, getX: __getX }) {

return function /*getX*/() { return defaultsForThing.config.x; };

    }
  }).apply(undefined, undefined).apply(this, arguments);
}

function __getAll() {
  return (function() {
    with({ getX: __getX, defaultsForThing: __defaultsForThing, getAll: __getAll }) {

return function /*getAll*/() { const x = getX(); return { y: defaultsForThing }; };

    }
  }).apply(undefined, undefined).apply(this, arguments);
}

function __f0() {
  return (function() {
    with({ getAll: __getAll }) {

return function () { console.log(getAll()); };

    }
  }).apply(undefined, undefined).apply(this, arguments);
}
`,
        });
    }

    {
        const defaultsForThing = { config: { x: "x", y: "y" } };
        function getX() { return defaultsForThing.config.x }
        function getAll() { const x = getX(); return { y: defaultsForThing.config } }

        cases.push({
            title: "Analyze property chain #28",
            func: function () { console.log(getAll()); },
            expectText: `exports.handler = __f0;

var __defaultsForThing = {};
var __defaultsForThing_config = {x: "x", y: "y"};
__defaultsForThing.config = __defaultsForThing_config;

function __getX() {
  return (function() {
    with({ defaultsForThing: __defaultsForThing, getX: __getX }) {

return function /*getX*/() { return defaultsForThing.config.x; };

    }
  }).apply(undefined, undefined).apply(this, arguments);
}

function __getAll() {
  return (function() {
    with({ getX: __getX, defaultsForThing: __defaultsForThing, getAll: __getAll }) {

return function /*getAll*/() { const x = getX(); return { y: defaultsForThing.config }; };

    }
  }).apply(undefined, undefined).apply(this, arguments);
}

function __f0() {
  return (function() {
    with({ getAll: __getAll }) {

return function () { console.log(getAll()); };

    }
  }).apply(undefined, undefined).apply(this, arguments);
}
`,
        });
    }

    {
        cases.push({
            title: "Capture non-built-in module",
            func: function () { typescript.parseCommandLine([""]); },
            expectText: `exports.handler = __f0;

function __f0() {
  return (function() {
    with({ typescript: require("typescript/lib/typescript.js") }) {

return function () { typescript.parseCommandLine([""]); };

    }
  }).apply(undefined, undefined).apply(this, arguments);
}
`,
        });
    }

    {
        cases.push({
            title: "Fail to capture non-deployment module due to native code",
            func: function () { console.log(pulumi); },
            error: `Error serializing function 'func': tsClosureCases.js(0,0)

function 'func':(...)
  module './bin/index.js' which indirectly referenced
<<<<<<< HEAD
    function 'output':(...)
      function 'createSimpleOutput':(...)
        module './bin/output.js' which indirectly referenced
          function 'OutputImpl':(...)
            module './bin/log/index.js' which indirectly referenced
              function 'warn':(...)
=======
    function 'debug':(...)
      module './bin/runtime/settings.js' which indirectly referenced
        function 'getEngine':(...)
          module './bin/proto/engine_grpc_pb.js' which indirectly referenced
>>>>>>> 0117c1c0
(...)
Function code:
  function [Symbol.hasInstance]() { [native code] }

Module './bin/index.js' is a 'deployment only' module. In general these cannot be captured inside a 'run time' function.`
        });
    }

    {
       // Used just to validate that if we capture a Config object we see these values serialized over.
       // Specifically, the module that Config uses needs to be captured by value and not be
       // 'require-reference'.
       deploymentOnlyModule.setConfig("test:TestingKey1", "TestingValue1");
       const testConfig = new deploymentOnlyModule.Config("test");

       cases.push({
           title: "Capture config created on the outside",
           func: function () { const v = testConfig.get("TestingKey1"); console.log(v); },
           expectText: `exports.handler = __f0;

var __testConfig_proto = {};
__f1.prototype = __testConfig_proto;
Object.defineProperty(__testConfig_proto, "constructor", { configurable: true, writable: true, value: __f1 });
var __config = {["test:TestingKey1"]: "TestingValue1", ["test:TestingKey2"]: "TestingValue2"};
var __runtimeConfig_1 = {getConfig: __getConfig};
Object.defineProperty(__testConfig_proto, "get", { configurable: true, writable: true, value: __f2 });
Object.defineProperty(__testConfig_proto, "fullKey", { configurable: true, writable: true, value: __f3 });
var __testConfig = Object.create(__testConfig_proto);
__testConfig.name = "test";

function __f1() {
  return (function() {
    with({  }) {

return function /*constructor*/(name) {
        if (name.endsWith(":config")) {
            name = name.replace(/:config$/, "");
        }
        this.name = name;
    };

    }
  }).apply(undefined, undefined).apply(this, arguments);
}

function __getConfig() {
  return (function() {
    with({ config: __config, getConfig: __getConfig }) {

return function /*getConfig*/(k) {
    return config[k];
};

    }
  }).apply(undefined, undefined).apply(this, arguments);
}

function __f2() {
  return (function() {
    with({ runtimeConfig_1: __runtimeConfig_1 }) {

return function /*get*/(key) {
        const v = runtimeConfig_1.getConfig(this.fullKey(key));
        if (v === undefined) {
            return undefined;
        }
        return v;
    };

    }
  }).apply(undefined, undefined).apply(this, arguments);
}

function __f3() {
  return (function() {
    with({  }) {

return function /*fullKey*/(key) {
        return this.name + ":" + key;
    };

    }
  }).apply(undefined, undefined).apply(this, arguments);
}

function __f0() {
  return (function() {
    with({ testConfig: __testConfig }) {

return function () { const v = testConfig.get("TestingKey1"); console.log(v); };

    }
  }).apply(undefined, undefined).apply(this, arguments);
}
`,
       });
    }

    {
        deploymentOnlyModule.setConfig("test:TestingKey2", "TestingValue2");

        cases.push({
           title: "Capture config created on the inside",
           func: function () { const v = new deploymentOnlyModule.Config("test").get("TestingKey2"); console.log(v); },
           expectText: `exports.handler = __f0;

var __f1_prototype = {};
Object.defineProperty(__f1_prototype, "constructor", { configurable: true, writable: true, value: __f1 });
var __config = {["test:TestingKey1"]: "TestingValue1", ["test:TestingKey2"]: "TestingValue2"};
var __runtimeConfig_1 = {getConfig: __getConfig};
Object.defineProperty(__f1_prototype, "get", { configurable: true, writable: true, value: __f2 });
Object.defineProperty(__f1_prototype, "fullKey", { configurable: true, writable: true, value: __f3 });
__f1.prototype = __f1_prototype;
var __deploymentOnlyModule = {Config: __f1};

function __f1() {
  return (function() {
    with({  }) {

return function /*constructor*/(name) {
        if (name.endsWith(":config")) {
            name = name.replace(/:config$/, "");
        }
        this.name = name;
    };

    }
  }).apply(undefined, undefined).apply(this, arguments);
}

function __getConfig() {
  return (function() {
    with({ config: __config, getConfig: __getConfig }) {

return function /*getConfig*/(k) {
    return config[k];
};

    }
  }).apply(undefined, undefined).apply(this, arguments);
}

function __f2() {
  return (function() {
    with({ runtimeConfig_1: __runtimeConfig_1 }) {

return function /*get*/(key) {
        const v = runtimeConfig_1.getConfig(this.fullKey(key));
        if (v === undefined) {
            return undefined;
        }
        return v;
    };

    }
  }).apply(undefined, undefined).apply(this, arguments);
}

function __f3() {
  return (function() {
    with({  }) {

return function /*fullKey*/(key) {
        return this.name + ":" + key;
    };

    }
  }).apply(undefined, undefined).apply(this, arguments);
}

function __f0() {
  return (function() {
    with({ deploymentOnlyModule: __deploymentOnlyModule }) {

return function () { const v = new deploymentOnlyModule.Config("test").get("TestingKey2"); console.log(v); };

    }
  }).apply(undefined, undefined).apply(this, arguments);
}
`,
       });
    }

    {
        cases.push({
            title: "Capture factory func #1",
            factoryFunc: () => {
                const serverlessExpress = require("aws-serverless-express");
                const express = require("express");
                const app = express();
                app.get("/", (req: any, res: any) => {
                    res.json({ succeeded: true });
                });

                const server = serverlessExpress.createServer(app);

                return (event: any, context: any) => {
                    serverlessExpress.proxy(server, event, context);
                };
            },
            expectText: `
function __f0() {
  return (function() {
    with({  }) {

return () => {
                const serverlessExpress = require("aws-serverless-express");
                const express = require("express");
                const app = express();
                app.get("/", (req, res) => {
                    res.json({ succeeded: true });
                });
                const server = serverlessExpress.createServer(app);
                return (event, context) => {
                    serverlessExpress.proxy(server, event, context);
                };
            };

    }
  }).apply(undefined, undefined).apply(this, arguments);
}

exports.handler = __f0();`,
        });
    }

    {
        const outerVal = [{}];
        (<any>outerVal[0]).inner = outerVal;

        function foo() {
            outerVal.pop();
        }

        function bar() {
            outerVal.join();
        }

        cases.push({
            title: "Capture factory func #2",
            factoryFunc: () => {
                outerVal.push({});
                foo();

                return (event: any, context: any) => {
                    bar();
                };
            },
            expectText: `
var __outerVal = [];
var __outerVal_0 = {};
__outerVal_0.inner = __outerVal;
__outerVal[0] = __outerVal_0;

function __foo() {
  return (function() {
    with({ outerVal: __outerVal, foo: __foo }) {

return function /*foo*/() {
            outerVal.pop();
        };

    }
  }).apply(undefined, undefined).apply(this, arguments);
}

function __bar() {
  return (function() {
    with({ outerVal: __outerVal, bar: __bar }) {

return function /*bar*/() {
            outerVal.join();
        };

    }
  }).apply(undefined, undefined).apply(this, arguments);
}

function __f0() {
  return (function() {
    with({ outerVal: __outerVal, foo: __foo, bar: __bar }) {

return () => {
                outerVal.push({});
                foo();
                return (event, context) => {
                    bar();
                };
            };

    }
  }).apply(undefined, undefined).apply(this, arguments);
}

exports.handler = __f0();`,
        });
    }

    cases.push({
        title: "Deconstructing function",
        // @ts-ignore
        func: function f({ whatever }) { },
        expectText: `exports.handler = __f;

function __f() {
  return (function() {
    with({ f: __f }) {

return function /*f*/({ whatever }) { };

    }
  }).apply(undefined, undefined).apply(this, arguments);
}
`,
    });

    {
        const regex = /(abc)[\(123-456]\\a\b\z/gi;

        cases.push({
            title: "Regex #1",
            // @ts-ignore
            func: function() { console.log(regex); },
            expectText: `exports.handler = __f0;

var __regex = new RegExp("(abc)[\\\\(123-456]\\\\\\\\a\\\\b\\\\z", "gi");

function __f0() {
  return (function() {
    with({ regex: __regex }) {

return function () { console.log(regex); };

    }
  }).apply(undefined, undefined).apply(this, arguments);
}
`,
        });
    }

    {
        const regex = /(abc)/g;

        function foo() {
            console.log(regex);
        }

        cases.push({
            title: "Regex #2",
            // @ts-ignore
            func: function() { console.log(regex); foo(); },
            expectText: `exports.handler = __f0;

var __regex = new RegExp("(abc)", "g");

function __foo() {
  return (function() {
    with({ regex: __regex, foo: __foo }) {

return function /*foo*/() {
            console.log(regex);
        };

    }
  }).apply(undefined, undefined).apply(this, arguments);
}

function __f0() {
  return (function() {
    with({ regex: __regex, foo: __foo }) {

return function () { console.log(regex); foo(); };

    }
  }).apply(undefined, undefined).apply(this, arguments);
}
`,
        });
    }

    {
        const regex = /(abc)/;

        function foo() {
            console.log(regex);
        }

        cases.push({
            title: "Regex #3 (no flags)",
            // @ts-ignore
            func: function() { console.log(regex); foo(); },
            expectText: `exports.handler = __f0;

var __regex = new RegExp("(abc)", "");

function __foo() {
  return (function() {
    with({ regex: __regex, foo: __foo }) {

return function /*foo*/() {
            console.log(regex);
        };

    }
  }).apply(undefined, undefined).apply(this, arguments);
}

function __f0() {
  return (function() {
    with({ regex: __regex, foo: __foo }) {

return function () { console.log(regex); foo(); };

    }
  }).apply(undefined, undefined).apply(this, arguments);
}
`,
        });
    }

    // Run a bunch of direct checks on async js functions if we're in node 8 or above.
    // We can't do this inline as node6 doesn't understand 'async functions'.  And we
    // can't do this in TS as TS will convert the async-function to be a normal non-async
    // function.
    const version = Number(process.version.match(/^v(\d+)\.\d+/)![1]);
    if (version >= 8) {
        const jsCases = require("./jsClosureCases");
        cases.push(...jsCases.cases);
    }

    // Make a callback to keep running tests.
    let remaining = cases;
    while (true) {
        const test = remaining.shift();
        if (!test) {
            return;
        }

        // if (test.title.indexOf("Analyze property chain #2") < 0) {
        // //if (test.title !== "Analyze property chain #23") {
        //     continue;
        // }

        it(test.title, asyncTest(async () => {
            // Run pre-actions.
            if (test.pre) {
                test.pre();
            }

            // Invoke the test case.
            if (test.expectText) {
                const sf = await serializeFunction(test);
                compareTextWithWildcards(test.expectText, sf.text);
            }
            else {
                const message = await assertAsyncThrows(async () => {
                    await serializeFunction(test);
                });

                // replace real locations with (0,0) so that our test baselines do not need to
                // updated any time this file changes.
                const regex = /\([0-9]+,[0-9]+\)/g;
                const withoutLocations = message.replace(regex, "(0,0)");
                if (test.error) {
                    compareTextWithWildcards(test.error, withoutLocations);
                }
            }
        }));

        // Schedule any additional tests.
        if (test.afters) {
            remaining = test.afters.concat(remaining);
        }
    }

    async function serializeFunction(test: ClosureCase) {
        if (test.func) {
            return await runtime.serializeFunction(test.func);
        }
        else if (test.factoryFunc) {
            return await runtime.serializeFunction(test.factoryFunc!, { isFactoryFunction: true });
        }
        else {
            throw new Error("Have to supply [func] or [factoryFunc]!");
        }
    }
});

/**
 * compareErrorText compares an "expected" error string and an "actual" error string
 * and issues an error if they do not match.
 *
 * This function accepts two repetition operators to make writing tests easier against
 * error messages that are dependent on the environment:
 *
 *  * (...) alone on a single line causes the matcher to accept zero or more lines
 *    between the repetition and the next line.
 *  * (...) within in the context of a line causes the matcher to accept zero or more characters
 *    between the repetition and the next character.
 *
 * This is useful when testing error messages that you get when capturing bulit-in modules,
 * because the specific error message differs between Node versions.
 * @param expected The expected error message string, potentially containing repetitions
 * @param actual The actual error message string
 */
function compareTextWithWildcards(expected: string, actual: string) {
    const wildcard = "(...)";

    if (!expected.includes(wildcard)) {
        // We get a nice diff view if we diff the entire string, so do that
        // if we didn't get a wildcard.
        assert.equal(actual, expected);
        return;
    }

    const expectedLines = expected.split(EOL);
    const actualLines = actual.split(EOL);
    let actualIndex = 0;
    for (let expectedIndex = 0; expectedIndex < expectedLines.length; expectedIndex++) {
        const expectedLine = expectedLines[expectedIndex].trim();
        if (expectedLine === wildcard) {
            if (expectedIndex + 1 === expectedLines.length) {
                return;
            }

            const nextLine = expectedLines[++expectedIndex].trim();
            while (true) {
                const actualLine = actualLines[actualIndex++].trim();
                if (actualLine === nextLine) {
                    break;
                }

                if (actualIndex === actualLines.length) {
                    assert.fail(`repetition failed to find match: expected terminator ${nextLine}, received ${actual}`);
                }
            }
        } else if (expectedLine.includes(wildcard)) {
            const line = actualLines[actualIndex++].trim();
            const index = expectedLine.indexOf(wildcard);
            const indexAfter = index + wildcard.length;
            assert.equal(line.substring(0, index), expectedLine.substring(0, index));

            if (indexAfter === expectedLine.length) {
                continue;
            }
            let repetitionIndex = index;
            for (; repetitionIndex < line.length; repetitionIndex++) {
                if (line[repetitionIndex] === expectedLine[indexAfter]) {
                    break;
                }
            }

            assert.equal(line.substring(repetitionIndex), expectedLine.substring(indexAfter));
        } else {
            assert.equal(actualLines[actualIndex++].trim(), expectedLine);
        }
    }
}<|MERGE_RESOLUTION|>--- conflicted
+++ resolved
@@ -5360,19 +5360,10 @@
 
 function 'func':(...)
   module './bin/index.js' which indirectly referenced
-<<<<<<< HEAD
-    function 'output':(...)
-      function 'createSimpleOutput':(...)
-        module './bin/output.js' which indirectly referenced
-          function 'OutputImpl':(...)
-            module './bin/log/index.js' which indirectly referenced
-              function 'warn':(...)
-=======
     function 'debug':(...)
       module './bin/runtime/settings.js' which indirectly referenced
         function 'getEngine':(...)
           module './bin/proto/engine_grpc_pb.js' which indirectly referenced
->>>>>>> 0117c1c0
 (...)
 Function code:
   function [Symbol.hasInstance]() { [native code] }
